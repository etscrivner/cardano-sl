{-# LANGUAGE FlexibleContexts      #-}
{-# LANGUAGE MultiParamTypeClasses #-}
{-# LANGUAGE Rank2Types            #-}
{-# LANGUAGE TemplateHaskell       #-}
{-# LANGUAGE TupleSections         #-}
{-# LANGUAGE ViewPatterns          #-}

-- | Internal state of the MPC algorithm (“multi-party computation”) – the
-- algorithm which computes a shared seed with other nodes and decides which
-- nodes will be leaders of the next epoch.

module Pos.State.Storage.Mpc
       (
         MpcStorage
       , HasMpcStorage(mpcStorage)

       , calculateLeaders
       , getLocalMpcData
       , getGlobalMpcData
       , getGlobalMpcDataByDepth
       , getOurCommitment
       , getOurOpening
       , getOurShares
       , getSecret
       , setSecret
       , mpcApplyBlocks
       , mpcProcessCommitment
       , mpcProcessNewSlot
       , mpcProcessOpening
       , mpcProcessShares
       , mpcProcessVssCertificate
       , mpcRollback
       , mpcVerifyBlock
       , mpcVerifyBlocks
       --, traceMpcLastVer
       ) where

<<<<<<< HEAD
import           Control.Lens               (Lens', ix, makeClassy, preview, to, use,
                                             view, (%=), (.=), (^.))
import           Crypto.Random              (drgNewSeed, seedFromInteger, withDRG)
import           Data.Default               (Default, def)
import           Data.Hashable              (Hashable)
import qualified Data.HashMap.Strict        as HM
import           Data.Ix                    (inRange)
import           Data.List.NonEmpty         (NonEmpty ((:|)))
import qualified Data.List.NonEmpty         as NE
import           Data.SafeCopy              (base, deriveSafeCopySimple)
import qualified Data.Vector                as V
import           Serokell.Util.Verify       (VerificationRes (..), isVerSuccess,
                                             verifyGeneric)
import           Universum

import           Pos.Constants              (k)
import           Pos.Crypto                 (PublicKey, Share,
                                             Signed (signedSig, signedValue), Threshold,
                                             VssKeyPair, decryptShare, toVssPublicKey,
                                             verify, verifyShare)
import           Pos.FollowTheSatoshi       (FtsError, calculateSeed, followTheSatoshi)
import           Pos.Genesis                (genesisCertificates)
import           Pos.Ssc.DynamicState.Types (DSPayload (..), SscDynamicState)
import           Pos.State.Storage.Types    (AltChain)
import           Pos.Types                  (Address (getAddress), Block, Commitment (..),
                                             CommitmentSignature, CommitmentsMap,
                                             Opening (..), OpeningsMap, SharesMap,
                                             SlotId (..), SlotLeaders, Utxo,
                                             VssCertificate, VssCertificatesMap, blockMpc,
                                             blockSlot, unflattenSlotId, verifyOpening)
import           Pos.Util                   (magnify', readerToState, zoom', _neHead)
=======
import           Control.Lens            (Lens', at, ix, makeClassy, preview, to, use,
                                          view, (%=), (.=), (.~), (^.), _2, _3)
import           Crypto.Random           (drgNewSeed, seedFromInteger, withDRG)
import           Data.Default            (Default, def)
import           Data.Hashable           (Hashable)
import qualified Data.HashMap.Strict     as HM
import           Data.Ix                 (inRange)
import           Data.List.NonEmpty      (NonEmpty ((:|)))
import qualified Data.List.NonEmpty      as NE
import           Data.SafeCopy           (base, deriveSafeCopySimple)
import           Serokell.Util.Verify    (VerificationRes (..), isVerSuccess,
                                          verifyGeneric)
import           Universum

import           Pos.Constants           (k)
import           Pos.Crypto              (PublicKey, Share,
                                          Signed (signedSig, signedValue), Threshold,
                                          VssKeyPair, decryptShare, toVssPublicKey,
                                          verify, verifyShare)
import           Pos.FollowTheSatoshi    (FtsError, calculateSeed, followTheSatoshi)
import           Pos.Genesis             (genesisCertificates)
import           Pos.State.Storage.Types (AltChain)
import           Pos.Types               (Address (getAddress), Block, Commitment (..),
                                          CommitmentSignature, CommitmentsMap,
                                          MpcData (..), Opening (..), OpeningsMap,
                                          SharesMap, SignedCommitment, SlotId (..),
                                          SlotLeaders, Utxo, VssCertificate,
                                          VssCertificatesMap, blockMpc, blockSlot,
                                          blockSlot, hasCommitment, hasOpening, hasShares,
                                          mdCommitments, mdOpenings, mdShares,
                                          mdVssCertificates, unflattenSlotId,
                                          verifyOpening)
import           Pos.Util                (magnify', readerToState, zoom', _neHead)
>>>>>>> 9169a701

data MpcStorageVersion = MpcStorageVersion
    { -- | Local set of 'Commitment's. These are valid commitments which are
      -- known to the node and not stored in blockchain. It is useful only
      -- for the first 'k' slots, after that it should be discarded.
      _mpcLocalCommitments   :: !CommitmentsMap
    , -- | Set of 'Commitment's stored in blocks for current epoch. This can
      -- be calculated by 'mconcat'ing stored commitments, but it would be
      -- inefficient to do it every time we need to know if commitments is
      -- stored in blocks.
      _mpcGlobalCommitments  :: !CommitmentsMap
    , -- | Local set of decrypted shares (encrypted shares are stored in
      -- commitments).
      _mpcLocalShares        :: !SharesMap
    , -- | Decrypted shares stored in blocks. These shares are guaranteed to
      -- match encrypted shares stored in 'mpcGlobalCommitments'.
      _mpcGlobalShares       :: !SharesMap
    , -- | Local set of openings
      _mpcLocalOpenings      :: !OpeningsMap
    , -- | Openings stored in blocks
      _mpcGlobalOpenings     :: !OpeningsMap
    , -- | Local set of VSS certificates
      _mpcLocalCertificates  :: !VssCertificatesMap
    , -- | VSS certificates stored in blocks (for all time, not just for
      -- current epoch)
      _mpcGlobalCertificates :: !VssCertificatesMap }
      deriving Show

makeClassy ''MpcStorageVersion
deriveSafeCopySimple 0 'base ''MpcStorageVersion

instance Default MpcStorageVersion where
    def =
        MpcStorageVersion
        { _mpcLocalCommitments = mempty
        , _mpcGlobalCommitments = mempty
        , _mpcLocalShares = mempty
        , _mpcGlobalShares = mempty
        , _mpcLocalOpenings = mempty
        , _mpcGlobalOpenings = mempty
        , _mpcLocalCertificates = mempty
        , _mpcGlobalCertificates = genesisCertificates
        }

data MpcStorage = MpcStorage
    { -- | Last several versions of MPC storage, a version for each received
      -- block. To bring storage to the state as it was just before the last
      -- block arrived, just remove the head. All incoming commitments/etc
      -- which aren't parts of blocks are applied to the head, too.
      --
      -- TODO: this is a very naive solution. A better one would be storing
      -- deltas for maps in 'MpcStorageVersion'.
      _mpcVersioned         :: NonEmpty MpcStorageVersion
    , -- | Secret that we are using for the current epoch.
<<<<<<< HEAD
      _mpcCurrentSecret     :: !(Maybe (Commitment, Opening))
=======
      _mpcCurrentSecret     :: !(Maybe (PublicKey, SignedCommitment, Opening))
>>>>>>> 9169a701
    , -- | Last slot we are aware of.
      _mpcLastProcessedSlot :: !SlotId
    }

makeClassy ''MpcStorage
deriveSafeCopySimple 0 'base ''MpcStorage

-- | A lens to access the last version of MpcStorage
lastVer :: HasMpcStorage a => Lens' a MpcStorageVersion
lastVer = mpcVersioned . _neHead

instance Default MpcStorage where
    def =
        MpcStorage
        { _mpcVersioned = (def :| [])
        , _mpcCurrentSecret = Nothing
        , _mpcLastProcessedSlot = unflattenSlotId 0
        }

type Update a = forall m x. (HasMpcStorage x, MonadState x m) => m a
-- If this type ever changes to include side effects (error reporting, etc)
-- we might have to change 'mpcVerifyBlock' because currently it works by
-- simulating block application and we don't want block verification to have
-- any side effects. The compiler will warn us if it happens, though.
type Query a = forall m x. (HasMpcStorage x, MonadReader x m) => m a

--traceMpcLastVer :: Update ()
--traceMpcLastVer = do
--    hasSecret <- isJust <$> use (lastVer . mpcCurrentSecret)
--    localCommKeys <- keys' <$> use (lastVer . mpcLocalCommitments)
--    globalCommKeys <- keys' <$> use (lastVer . mpcGlobalCommitments)
--    localOpenKeys <- keys' <$> use (lastVer . mpcLocalOpenings)
--    globalOpenKeys <- keys' <$> use (lastVer . mpcGlobalOpenings)
--    localShareKeys <- keys' <$> use (lastVer . mpcLocalShares)
--    globalShareKeys <- keys' <$> use (lastVer . mpcGlobalShares)
--    identity $! traceM $ "[~~~~~~] mpcState: hasSecret=" <> show hasSecret
--                          <> " comms=" <> show (localCommKeys, globalCommKeys)
--                          <> " opens=" <> show (localOpenKeys, globalOpenKeys)
--                          <> " shares=" <> show (localShareKeys, globalShareKeys)
--  where keys' = fmap pretty . HM.keys

<<<<<<< HEAD
-- TODO: this should return something other than DSPayload
getLocalMpcData :: Query DSPayload
getLocalMpcData = magnify' lastVer $ do
    DSPayload
      <$> view mpcLocalCommitments
      <*> view mpcLocalOpenings
      <*> view mpcLocalShares
      <*> view mpcLocalCertificates
=======
getGlobalMpcData :: Query MpcData
getGlobalMpcData =
    fromMaybe (panic "No global MPC data for depth 0") <$>
    getGlobalMpcDataByDepth 0

getLocalMpcData :: Query MpcData
getLocalMpcData =
    (magnify' lastVer $
     MpcData <$> (view mpcLocalCommitments) <*> (view mpcLocalOpenings) <*>
     view mpcLocalShares <*>
     view mpcLocalCertificates) >>=
    ensureOwnMpc

ensureOwnMpc :: MpcData -> Query MpcData
ensureOwnMpc md = do
    globalMpc <- getGlobalMpcData
    -- ourShares <- getOurShares
    ourComm <- view mpcCurrentSecret
    slotId <- view mpcLastProcessedSlot
    return $ maybe identity (ensureOwnMpcDo globalMpc slotId) ourComm md

ensureOwnMpcDo
    :: MpcData
    -> SlotId
    -- -> (HashMap PublicKey Share)
    -> (PublicKey, SignedCommitment, Opening)
    -> MpcData
    -> MpcData
ensureOwnMpcDo globalMpcData (siSlot -> slotId) (pk, comm, opening) md
    | slotId < k && (not $ hasCommitment pk globalMpcData) =
        md & mdCommitments . at pk .~ Just comm
    | inRange (2 * k, 3 * k - 1) slotId && (not $ hasOpening pk globalMpcData) =
        md & mdOpenings . at pk .~ Just opening
    | inRange (5 * k, 6 * k - 1) slotId && (not $ hasShares pk globalMpcData) =
        md   -- TODO: set our shares, but it's not so easy :(
    | otherwise = md
>>>>>>> 9169a701

-- TODO: check for off-by-one errors!!!!111
--
-- specifically, I'm not sure whether versioning here and versioning in .Tx
-- are the same versionings
getGlobalMpcDataByDepth :: Word -> Query (Maybe DSPayload)
getGlobalMpcDataByDepth (fromIntegral -> depth) =
    preview $ mpcVersioned . ix depth . to mkGlobalMpcData
  where
    mkGlobalMpcData MpcStorageVersion {..} =
        DSPayload
        { _mdCommitments = _mpcGlobalCommitments
        , _mdOpenings = _mpcGlobalOpenings
        , _mdShares = _mpcGlobalShares
        , _mdVssCertificates = _mpcGlobalCertificates
        }

-- | Calculate leaders for the next epoch.
calculateLeaders
    :: Utxo            -- ^ Utxo (k slots before the end of epoch)
    -> Threshold
    -> Query (Either FtsError SlotLeaders)
calculateLeaders utxo threshold = do
    mbSeed <- calculateSeed threshold
                            <$> view (lastVer . mpcGlobalCommitments)
                            <*> view (lastVer . mpcGlobalOpenings)
                            <*> view (lastVer . mpcGlobalShares)
    return $ case mbSeed of
        Left e     -> Left e
        Right seed -> Right $ fmap getAddress $ followTheSatoshi seed utxo

-- | Check that the secret revealed in the opening matches the secret proof
-- in the commitment
checkOpening
    :: CommitmentsMap -> (PublicKey, Opening) -> Bool
checkOpening globalCommitments (pk, opening) =
    case HM.lookup pk globalCommitments of
        Nothing        -> False
        Just (comm, _) -> verifyOpening comm opening

-- Apply checkOpening using last version.
checkOpeningLastVer :: PublicKey -> Opening -> Query Bool
checkOpeningLastVer pk opening =
    magnify' lastVer $
    flip checkOpening (pk, opening) <$> view mpcGlobalCommitments

-- | Check that the decrypted share matches the encrypted share in the
-- commitment
-- TODO: check that there is no opening for share, but only after fixing
-- getOurShares!!1!1
checkShare
    :: CommitmentsMap
    -> OpeningsMap
    -> VssCertificatesMap
    -> (PublicKey, PublicKey, Share)
    -> Bool
checkShare globalCommitments _ globalCertificates (pkTo, pkFrom, share) =
    fromMaybe False $ do
        guard $ HM.member pkTo globalCommitments
        (comm, _) <- HM.lookup pkFrom globalCommitments
        vssKey <- signedValue <$> HM.lookup pkTo globalCertificates
        encShare <- HM.lookup vssKey (commShares comm)
        return $ verifyShare encShare vssKey share

-- Apply checkShare to all shares in map.
checkShares
    :: CommitmentsMap
    -> OpeningsMap
    -> VssCertificatesMap
    -> PublicKey
    -> HashMap PublicKey Share
    -> Bool
checkShares globalCommitments globalOpenings globalCertificates pkTo shares =
    let listShares :: [(PublicKey, PublicKey, Share)]
        listShares = map convert $ HM.toList shares
        convert (pkFrom, share) = (pkTo, pkFrom, share)
    in all
           (checkShare globalCommitments globalOpenings globalCertificates)
           listShares

-- Apply checkShares using last version.
checkSharesLastVer :: PublicKey -> HashMap PublicKey Share -> Query Bool
checkSharesLastVer pk shares =
    magnify' lastVer $
    (\comms openings certs -> checkShares comms openings certs pk shares) <$>
    view mpcGlobalCommitments <*>
    view mpcGlobalOpenings <*>
    view mpcGlobalCertificates

-- | Check that the VSS certificate is signed properly
checkCert
    :: (PublicKey, VssCertificate)
    -> Bool
checkCert (pk, cert) = verify pk (signedValue cert) (signedSig cert)

{- |
Verify MPC-related predicates of a single block, also using data stored
in 'MpcStorage'.

For each MPC message we check:

  1. Whether it's stored in the correct block (e.g. commitments have to be in
     first k blocks, etc.)

  2. Whether the message itself is correct (e.g. commitment signature is
     valid, etc.)
-}
mpcVerifyBlock :: Block SscDynamicState -> Query VerificationRes
-- Genesis blocks don't have any MPC messages
mpcVerifyBlock (Left _) = return VerSuccess
-- Main blocks have commitments, openings, shares and VSS certificates
mpcVerifyBlock (Right b) = do
    let SlotId{siSlot = slotId, siEpoch = epochId} = b ^. blockSlot
    let commitments  = b ^. blockMpc . to _mdCommitments
        openings     = b ^. blockMpc . to _mdOpenings
        shares       = b ^. blockMpc . to _mdShares
        certificates = b ^. blockMpc . to _mdVssCertificates
    globalCommitments  <- view (lastVer . mpcGlobalCommitments)
    globalOpenings     <- view (lastVer . mpcGlobalOpenings)
    globalShares       <- view (lastVer . mpcGlobalShares)
    globalCertificates <- view (lastVer . mpcGlobalCertificates)
    -- Commitment blocks are ones in range [0,k), etc. Mixed blocks aren't
    -- allowed.
    let isComm  = inRange (0, k - 1) slotId
        isOpen  = inRange (2 * k, 3 * k - 1) slotId
        isShare = inRange (4 * k, 5 * k - 1) slotId

    -- We *forbid* blocks from having commitments/openings/shares in blocks
    -- with wrong slotId (instead of merely discarding such commitments/etc)
    -- because it's the miner's responsibility not to include them into the
    -- block if they're late.
    --
    -- For commitments specifically, we also
    --   * check their signatures (which includes checking that the
    --     commitment has been generated for this particular epoch)
    --   * check that the nodes haven't already sent their commitments before
    --     in some different block
    --   * check that a VSS certificate is present for the committing node
    -- TODO: we might also check that all share IDs are different, because
    -- then we would be able to simplify 'calculateSeed' a bit – however,
    -- it's somewhat complicated because we have encrypted shares, shares in
    -- commitments, etc.
    let commChecks =
            [ (null openings,
                   "there are openings in a commitment block")
            , (null shares,
                   "there are shares in a commitment block")
            , (let checkSig (pk, (comm, sig)) = verify pk (epochId, comm) sig
               in all checkSig (HM.toList commitments),
                   "signature check for some commitments has failed")
            , (all (`HM.member` (certificates <> globalCertificates))
                   (HM.keys commitments),
                   "some committing nodes haven't sent a VSS certificate")
            , (all (not . (`HM.member` globalCommitments))
                   (HM.keys commitments),
                   "some nodes have already sent their commitments")
            ]

    -- For openings, we check that
    --   * there are only openings in the block
    --   * the opening isn't present in previous blocks
    --   * corresponding commitment is present
    --   * the opening matches the commitment
    let openChecks =
            [ (null commitments,
                   "there are commitments in an openings block")
            , (null shares,
                   "there are shares in an openings block")
            , (all (not . (`HM.member` globalOpenings))
                   (HM.keys openings),
                   "some nodes have already sent their openings")
            , (all (`HM.member` globalCommitments)
                   (HM.keys openings),
                   "some openings don't have corresponding commitments")
            , (all (checkOpening globalCommitments) (HM.toList openings),
                   "some openings don't match corresponding commitments")
            ]

    -- For shares, we check that
    --   * there are only shares in the block
    --   * shares have corresponding commitments
    --   * these shares weren't sent before
    --   * if encrypted shares (in commitments) are decrypted, they match
    --     decrypted shares
    -- We don't check whether shares match the openings.
    let shareChecks =
            [ (null commitments,
                   "there are commitments in a shares block")
            , (null openings,
                   "there are openings in a shares block")
            , (all (`HM.member` globalCommitments)
                   (HM.keys shares <> concatMap HM.keys (toList shares)),
                   "some shares don't have corresponding commitments")
            -- TODO: use intersectionDoubleMap or something to allow spliting
            -- shares into multiple messages
            , (null (shares `HM.intersection` globalShares),
                   "some shares have already been sent")
<<<<<<< HEAD
            -- TODO: use checkShares here
=======
>>>>>>> 9169a701
            , (all (uncurry (checkShares globalCommitments globalOpenings
                             globalCertificates)) $
                     HM.toList shares,
                   "some decrypted shares don't match encrypted shares \
                   \in the corresponding commitment")
            ]

    -- For all other blocks, we check that
    --   * there are no commitments, openings or shares
    let otherBlockChecks =
            [ (null commitments,
                   "there are commitments in an ordinary block")
            , (null openings,
                   "there are openings in an ordinary block")
            , (null shares,
                   "there are shares in an ordinary block")
            ]

    -- For all blocks (no matter the type), we check that
    --   * slot ID is in range
    --   * VSS certificates are signed properly
    -- TODO: check that nodes providing their VSS certificates have stake
    let otherChecks =
            [ (inRange (0, 6 * k - 1) slotId,
                   "slot id is outside of [0, 6k)")
            , (all checkCert (HM.toList certificates),
                   "some VSS certificates aren't signed properly")
            ]

    return $ verifyGeneric $ concat $ concat
        [ [ commChecks       | isComm ]
        , [ openChecks       | isOpen ]
        , [ shareChecks      | isShare ]
        , [ otherBlockChecks | all not [isComm, isOpen, isShare] ]
        , [ otherChecks ]
        ]

-- | Verify MPC-related predicates of blocks sequence which is about to be
-- applied. It should check that MPC messages will be consistent if this
-- blocks are applied (after possible rollback if 'toRollback' isn't zero).
--
-- TODO:
--   * verification messages should include block hash/slotId
--   * we should stop at first failing block
mpcVerifyBlocks :: Word -> AltChain SscDynamicState -> Query VerificationRes
mpcVerifyBlocks toRollback blocks = do
    curState <- view mpcStorage
    return $ flip evalState curState $ do
        mpcRollback toRollback
        vs <- forM blocks $ \b -> do
            v <- readerToState $ mpcVerifyBlock b
            when (isVerSuccess v) $
                mpcProcessBlock b
            return v
        return (fold vs)

mpcProcessCommitment
    :: PublicKey -> (Commitment, CommitmentSignature) -> Update Bool
mpcProcessCommitment pk c = zoom' lastVer $ do
    -- TODO: do I understand correctly that if we receive several different
    -- commitments from the same node we can just pick one arbitrarily? (Here
    -- we choose the last one.)
<<<<<<< HEAD
    unlessM (HM.member pk <$> use mpcGlobalCommitments) $ do
        mpcLocalCommitments %= HM.insert pk c

mpcProcessOpening :: PublicKey -> Opening -> Update ()
mpcProcessOpening pk o =
    whenM (readerToState $ and <$> sequence checks) $
    zoom' lastVer $ mpcLocalOpenings %= HM.insert pk o
=======
    ok <- not . HM.member pk <$> use mpcGlobalCommitments
    ok <$ when ok (mpcLocalCommitments %= HM.insert pk c)

mpcProcessOpening :: PublicKey -> Opening -> Update Bool
mpcProcessOpening pk o = do
    ok <- readerToState $ and <$> sequence checks
    ok <$ when ok (zoom' lastVer $ mpcLocalOpenings %= HM.insert pk o)
>>>>>>> 9169a701
  where
    checks = [checkOpeningAbsence pk, checkOpeningLastVer pk o]

-- Check that there is no opening from given public key in blocks. It is useful
-- in opening processing.
checkOpeningAbsence :: PublicKey -> Query Bool
checkOpeningAbsence pk =
    magnify' lastVer $ not . HM.member pk <$> view mpcGlobalOpenings

<<<<<<< HEAD
mpcProcessShares :: PublicKey -> HashMap PublicKey Share -> Update ()
mpcProcessShares pk s =
    whenM (readerToState $ and <$> sequence checks) $
    zoom' lastVer $
    -- TODO: we accept shares that we already have (but don't add them to
    -- local shares) because someone who sent us those shares might not be
    -- aware of the fact that they are already in the blockchain. On the
    -- other hand, now nodes can send us huge spammy messages and we can't
    -- ban them for that. On the third hand, is this a concern?
    do globalSharesForPK <- HM.lookupDefault mempty pk <$> use mpcGlobalShares
       let s' = s `HM.difference` globalSharesForPK
       mpcLocalShares %= HM.insertWith HM.union pk s'
  where
    checks = [checkSharesLastVer pk s]
=======
mpcProcessShares :: PublicKey -> HashMap PublicKey Share -> Update Bool
mpcProcessShares pk s
    | null s = pure False
    | otherwise = do
        -- TODO: we accept shares that we already have (but don't add them to
        -- local shares) because someone who sent us those shares might not be
        -- aware of the fact that they are already in the blockchain. On the
        -- other hand, now nodes can send us huge spammy messages and we can't
        -- ban them for that. On the third hand, is this a concern?
        ok <- (readerToState $ checkSharesLastVer pk s)
        let mpcProcessSharesDo = do
                globalSharesForPK <-
                    HM.lookupDefault mempty pk <$> use mpcGlobalShares
                let s' = s `HM.difference` globalSharesForPK
                unless (null s') $
                    mpcLocalShares %= HM.insertWith HM.union pk s'
        ok <$ (when ok $ zoom' lastVer $ mpcProcessSharesDo)
>>>>>>> 9169a701

mpcProcessVssCertificate :: PublicKey -> VssCertificate -> Update ()
mpcProcessVssCertificate pk c = zoom' lastVer $ do
    unlessM (HM.member pk <$> use mpcGlobalCertificates) $ do
        mpcLocalCertificates %= HM.insert pk c

-- Should be executed before doing any updates within given slot.
-- TODO: clean-up commitments, openings, shares.
mpcProcessNewSlot :: SlotId -> Update ()
mpcProcessNewSlot si@SlotId {siEpoch = epochIdx} = do
    whenM ((epochIdx >) . siEpoch <$> use mpcLastProcessedSlot) $
        mpcCurrentSecret .= Nothing
    mpcLastProcessedSlot .= si

-- | Apply sequence of blocks to state. Sequence must be based on last
-- applied block and must be valid.
mpcApplyBlocks :: AltChain SscDynamicState -> Update ()
mpcApplyBlocks = mapM_ mpcProcessBlock

-- | Rollback application of last 'n' blocks. If @n > 0@, also removes all
-- commitments/etc received during that period but not included into
-- blocks. If there are less blocks than 'n' is, just leaves an empty ('def')
-- version.
mpcRollback :: Word -> Update ()
mpcRollback (fromIntegral -> n) = do
    mpcVersioned %= (fromMaybe (def :| []) . NE.nonEmpty . NE.drop n)

mpcProcessBlock :: Block SscDynamicState -> Update ()
mpcProcessBlock blk = do
    --identity $! traceM . (<>) ("[~~~~~~] MPC Processing " <> (either (const "genesis") (const "main") blk) <> " block for epoch: ") . pretty $ blk ^. epochIndexL
    lv <- use lastVer
    mpcVersioned %= NE.cons lv
    case blk of
        -- Genesis blocks don't contain anything interesting, but when they
        -- “arrive”, we clear global commitments and other globals. Not
        -- certificates, though, because we don't want to make nodes resend
        -- them in each epoch.
        Left _ -> do
            zoom' lastVer $ do
                mpcGlobalCommitments .= mempty
                mpcGlobalOpenings    .= mempty
                mpcGlobalShares      .= mempty
        -- Main blocks contain commitments, openings, shares, VSS certificates
        Right b -> do
            let blockCommitments  = b ^. blockMpc . to _mdCommitments
                blockOpenings     = b ^. blockMpc . to _mdOpenings
                blockShares       = b ^. blockMpc . to _mdShares
                blockCertificates = b ^. blockMpc . to _mdVssCertificates
            zoom' lastVer $ do
                -- commitments
                mpcGlobalCommitments %= HM.union blockCommitments
                mpcLocalCommitments  %= (`HM.difference` blockCommitments)
                -- openings
                mpcGlobalOpenings %= HM.union blockOpenings
                mpcLocalOpenings  %= (`HM.difference` blockOpenings)
                -- shares
                mpcGlobalShares %= HM.unionWith HM.union blockShares
                mpcLocalShares  %= (`diffDoubleMap` blockShares)
                -- VSS certificates
                mpcGlobalCertificates %= HM.union blockCertificates
                mpcLocalCertificates  %= (`HM.difference` blockCertificates)

-- | Set FTS seed (and shares) to be used in this epoch. If the seed
-- wasn't cleared before (it's cleared whenever new epoch is processed
-- by mpcProcessNewSlot), it will fail.
<<<<<<< HEAD
setSecret :: (Commitment, Opening) -> Update ()
setSecret secret = do
    s <- use mpcCurrentSecret
    case s of
        Just _  -> panic "setSecret: a secret was already present"
        Nothing -> mpcCurrentSecret .= Just secret

getOurCommitment :: Query (Maybe Commitment)
getOurCommitment = fmap fst <$> view mpcCurrentSecret

getOurOpening :: Query (Maybe Opening)
getOurOpening = fmap snd <$> view mpcCurrentSecret
=======
setSecret :: PublicKey -> (SignedCommitment, Opening) -> Update ()
setSecret ourPk (comm, op) = do
    s <- use mpcCurrentSecret
    case s of
        Just _  -> panic "setSecret: a secret was already present"
        Nothing -> mpcCurrentSecret .= Just (ourPk, comm, op)

getSecret :: Query (Maybe (PublicKey, SignedCommitment, Opening))
getSecret = view mpcCurrentSecret

getOurCommitment :: Query (Maybe SignedCommitment)
getOurCommitment = fmap (view _2) <$> view mpcCurrentSecret

getOurOpening :: Query (Maybe Opening)
getOurOpening = fmap (view _3) <$> view mpcCurrentSecret
>>>>>>> 9169a701

-- | Decrypt shares (in commitments) that we can decrypt.
-- TODO: do not decrypt shares for which we know openings!
getOurShares
    :: VssKeyPair                           -- ^ Our VSS key
    -> Integer                              -- ^ Random generator seed
                                            -- (needed for 'decryptShare')
    -> Query (HashMap PublicKey Share)
getOurShares ourKey seed = do
    let drg = drgNewSeed (seedFromInteger seed)
    comms <- view (lastVer . mpcGlobalCommitments)
    return $ fst $ withDRG drg $
        fmap (HM.fromList . catMaybes) $
            forM (HM.toList comms) $ \(theirPK, (Commitment{..}, _)) -> do
                let mbEncShare = HM.lookup (toVssPublicKey ourKey) commShares
                case mbEncShare of
                    Nothing       -> return Nothing
                    Just encShare -> Just . (theirPK,) <$>
                                     decryptShare ourKey encShare
                -- TODO: do we need to verify shares with 'verifyEncShare'
                -- here? Or do we need to verify them earlier (i.e. at the
                -- stage of commitment verification)?

-- | Remove elements in 'b' from 'a'
diffDoubleMap
    :: (Eq k1, Eq k2, Hashable k1, Hashable k2)
    => HashMap k1 (HashMap k2 v)
    -> HashMap k1 (HashMap k2 v)
    -> HashMap k1 (HashMap k2 v)
diffDoubleMap a b = HM.filter (not . null) $ HM.unionWith HM.difference a b<|MERGE_RESOLUTION|>--- conflicted
+++ resolved
@@ -35,9 +35,8 @@
        --, traceMpcLastVer
        ) where
 
-<<<<<<< HEAD
-import           Control.Lens               (Lens', ix, makeClassy, preview, to, use,
-                                             view, (%=), (.=), (^.))
+import           Control.Lens               (Lens', at, ix, makeClassy, preview, to, use,
+                                             view, (%=), (.=), (.~), (^.), _2, _3)
 import           Crypto.Random              (drgNewSeed, seedFromInteger, withDRG)
 import           Data.Default               (Default, def)
 import           Data.Hashable              (Hashable)
@@ -46,7 +45,6 @@
 import           Data.List.NonEmpty         (NonEmpty ((:|)))
 import qualified Data.List.NonEmpty         as NE
 import           Data.SafeCopy              (base, deriveSafeCopySimple)
-import qualified Data.Vector                as V
 import           Serokell.Util.Verify       (VerificationRes (..), isVerSuccess,
                                              verifyGeneric)
 import           Universum
@@ -58,50 +56,18 @@
                                              verify, verifyShare)
 import           Pos.FollowTheSatoshi       (FtsError, calculateSeed, followTheSatoshi)
 import           Pos.Genesis                (genesisCertificates)
-import           Pos.Ssc.DynamicState.Types (DSPayload (..), SscDynamicState)
+import           Pos.Ssc.DynamicState.Types (DSPayload (..), SscDynamicState,
+                                             hasCommitment, hasOpening, hasShares,
+                                             mdCommitments, mdOpenings)
 import           Pos.State.Storage.Types    (AltChain)
 import           Pos.Types                  (Address (getAddress), Block, Commitment (..),
                                              CommitmentSignature, CommitmentsMap,
                                              Opening (..), OpeningsMap, SharesMap,
-                                             SlotId (..), SlotLeaders, Utxo,
-                                             VssCertificate, VssCertificatesMap, blockMpc,
-                                             blockSlot, unflattenSlotId, verifyOpening)
+                                             SignedCommitment, SlotId (..), SlotLeaders,
+                                             Utxo, VssCertificate, VssCertificatesMap,
+                                             blockMpc, blockSlot, blockSlot,
+                                             unflattenSlotId, verifyOpening)
 import           Pos.Util                   (magnify', readerToState, zoom', _neHead)
-=======
-import           Control.Lens            (Lens', at, ix, makeClassy, preview, to, use,
-                                          view, (%=), (.=), (.~), (^.), _2, _3)
-import           Crypto.Random           (drgNewSeed, seedFromInteger, withDRG)
-import           Data.Default            (Default, def)
-import           Data.Hashable           (Hashable)
-import qualified Data.HashMap.Strict     as HM
-import           Data.Ix                 (inRange)
-import           Data.List.NonEmpty      (NonEmpty ((:|)))
-import qualified Data.List.NonEmpty      as NE
-import           Data.SafeCopy           (base, deriveSafeCopySimple)
-import           Serokell.Util.Verify    (VerificationRes (..), isVerSuccess,
-                                          verifyGeneric)
-import           Universum
-
-import           Pos.Constants           (k)
-import           Pos.Crypto              (PublicKey, Share,
-                                          Signed (signedSig, signedValue), Threshold,
-                                          VssKeyPair, decryptShare, toVssPublicKey,
-                                          verify, verifyShare)
-import           Pos.FollowTheSatoshi    (FtsError, calculateSeed, followTheSatoshi)
-import           Pos.Genesis             (genesisCertificates)
-import           Pos.State.Storage.Types (AltChain)
-import           Pos.Types               (Address (getAddress), Block, Commitment (..),
-                                          CommitmentSignature, CommitmentsMap,
-                                          MpcData (..), Opening (..), OpeningsMap,
-                                          SharesMap, SignedCommitment, SlotId (..),
-                                          SlotLeaders, Utxo, VssCertificate,
-                                          VssCertificatesMap, blockMpc, blockSlot,
-                                          blockSlot, hasCommitment, hasOpening, hasShares,
-                                          mdCommitments, mdOpenings, mdShares,
-                                          mdVssCertificates, unflattenSlotId,
-                                          verifyOpening)
-import           Pos.Util                (magnify', readerToState, zoom', _neHead)
->>>>>>> 9169a701
 
 data MpcStorageVersion = MpcStorageVersion
     { -- | Local set of 'Commitment's. These are valid commitments which are
@@ -156,11 +122,7 @@
       -- deltas for maps in 'MpcStorageVersion'.
       _mpcVersioned         :: NonEmpty MpcStorageVersion
     , -- | Secret that we are using for the current epoch.
-<<<<<<< HEAD
-      _mpcCurrentSecret     :: !(Maybe (Commitment, Opening))
-=======
       _mpcCurrentSecret     :: !(Maybe (PublicKey, SignedCommitment, Opening))
->>>>>>> 9169a701
     , -- | Last slot we are aware of.
       _mpcLastProcessedSlot :: !SlotId
     }
@@ -202,30 +164,21 @@
 --                          <> " shares=" <> show (localShareKeys, globalShareKeys)
 --  where keys' = fmap pretty . HM.keys
 
-<<<<<<< HEAD
 -- TODO: this should return something other than DSPayload
-getLocalMpcData :: Query DSPayload
-getLocalMpcData = magnify' lastVer $ do
-    DSPayload
-      <$> view mpcLocalCommitments
-      <*> view mpcLocalOpenings
-      <*> view mpcLocalShares
-      <*> view mpcLocalCertificates
-=======
-getGlobalMpcData :: Query MpcData
+getGlobalMpcData :: Query DSPayload
 getGlobalMpcData =
     fromMaybe (panic "No global MPC data for depth 0") <$>
     getGlobalMpcDataByDepth 0
 
-getLocalMpcData :: Query MpcData
+getLocalMpcData :: Query DSPayload
 getLocalMpcData =
     (magnify' lastVer $
-     MpcData <$> (view mpcLocalCommitments) <*> (view mpcLocalOpenings) <*>
+     DSPayload <$> (view mpcLocalCommitments) <*> (view mpcLocalOpenings) <*>
      view mpcLocalShares <*>
      view mpcLocalCertificates) >>=
     ensureOwnMpc
 
-ensureOwnMpc :: MpcData -> Query MpcData
+ensureOwnMpc :: DSPayload -> Query DSPayload
 ensureOwnMpc md = do
     globalMpc <- getGlobalMpcData
     -- ourShares <- getOurShares
@@ -234,12 +187,12 @@
     return $ maybe identity (ensureOwnMpcDo globalMpc slotId) ourComm md
 
 ensureOwnMpcDo
-    :: MpcData
+    :: DSPayload
     -> SlotId
     -- -> (HashMap PublicKey Share)
     -> (PublicKey, SignedCommitment, Opening)
-    -> MpcData
-    -> MpcData
+    -> DSPayload
+    -> DSPayload
 ensureOwnMpcDo globalMpcData (siSlot -> slotId) (pk, comm, opening) md
     | slotId < k && (not $ hasCommitment pk globalMpcData) =
         md & mdCommitments . at pk .~ Just comm
@@ -248,7 +201,6 @@
     | inRange (5 * k, 6 * k - 1) slotId && (not $ hasShares pk globalMpcData) =
         md   -- TODO: set our shares, but it's not so easy :(
     | otherwise = md
->>>>>>> 9169a701
 
 -- TODO: check for off-by-one errors!!!!111
 --
@@ -446,10 +398,6 @@
             -- shares into multiple messages
             , (null (shares `HM.intersection` globalShares),
                    "some shares have already been sent")
-<<<<<<< HEAD
-            -- TODO: use checkShares here
-=======
->>>>>>> 9169a701
             , (all (uncurry (checkShares globalCommitments globalOpenings
                              globalCertificates)) $
                      HM.toList shares,
@@ -512,15 +460,6 @@
     -- TODO: do I understand correctly that if we receive several different
     -- commitments from the same node we can just pick one arbitrarily? (Here
     -- we choose the last one.)
-<<<<<<< HEAD
-    unlessM (HM.member pk <$> use mpcGlobalCommitments) $ do
-        mpcLocalCommitments %= HM.insert pk c
-
-mpcProcessOpening :: PublicKey -> Opening -> Update ()
-mpcProcessOpening pk o =
-    whenM (readerToState $ and <$> sequence checks) $
-    zoom' lastVer $ mpcLocalOpenings %= HM.insert pk o
-=======
     ok <- not . HM.member pk <$> use mpcGlobalCommitments
     ok <$ when ok (mpcLocalCommitments %= HM.insert pk c)
 
@@ -528,7 +467,6 @@
 mpcProcessOpening pk o = do
     ok <- readerToState $ and <$> sequence checks
     ok <$ when ok (zoom' lastVer $ mpcLocalOpenings %= HM.insert pk o)
->>>>>>> 9169a701
   where
     checks = [checkOpeningAbsence pk, checkOpeningLastVer pk o]
 
@@ -538,22 +476,6 @@
 checkOpeningAbsence pk =
     magnify' lastVer $ not . HM.member pk <$> view mpcGlobalOpenings
 
-<<<<<<< HEAD
-mpcProcessShares :: PublicKey -> HashMap PublicKey Share -> Update ()
-mpcProcessShares pk s =
-    whenM (readerToState $ and <$> sequence checks) $
-    zoom' lastVer $
-    -- TODO: we accept shares that we already have (but don't add them to
-    -- local shares) because someone who sent us those shares might not be
-    -- aware of the fact that they are already in the blockchain. On the
-    -- other hand, now nodes can send us huge spammy messages and we can't
-    -- ban them for that. On the third hand, is this a concern?
-    do globalSharesForPK <- HM.lookupDefault mempty pk <$> use mpcGlobalShares
-       let s' = s `HM.difference` globalSharesForPK
-       mpcLocalShares %= HM.insertWith HM.union pk s'
-  where
-    checks = [checkSharesLastVer pk s]
-=======
 mpcProcessShares :: PublicKey -> HashMap PublicKey Share -> Update Bool
 mpcProcessShares pk s
     | null s = pure False
@@ -571,7 +493,6 @@
                 unless (null s') $
                     mpcLocalShares %= HM.insertWith HM.union pk s'
         ok <$ (when ok $ zoom' lastVer $ mpcProcessSharesDo)
->>>>>>> 9169a701
 
 mpcProcessVssCertificate :: PublicKey -> VssCertificate -> Update ()
 mpcProcessVssCertificate pk c = zoom' lastVer $ do
@@ -637,20 +558,6 @@
 -- | Set FTS seed (and shares) to be used in this epoch. If the seed
 -- wasn't cleared before (it's cleared whenever new epoch is processed
 -- by mpcProcessNewSlot), it will fail.
-<<<<<<< HEAD
-setSecret :: (Commitment, Opening) -> Update ()
-setSecret secret = do
-    s <- use mpcCurrentSecret
-    case s of
-        Just _  -> panic "setSecret: a secret was already present"
-        Nothing -> mpcCurrentSecret .= Just secret
-
-getOurCommitment :: Query (Maybe Commitment)
-getOurCommitment = fmap fst <$> view mpcCurrentSecret
-
-getOurOpening :: Query (Maybe Opening)
-getOurOpening = fmap snd <$> view mpcCurrentSecret
-=======
 setSecret :: PublicKey -> (SignedCommitment, Opening) -> Update ()
 setSecret ourPk (comm, op) = do
     s <- use mpcCurrentSecret
@@ -666,7 +573,6 @@
 
 getOurOpening :: Query (Maybe Opening)
 getOurOpening = fmap (view _3) <$> view mpcCurrentSecret
->>>>>>> 9169a701
 
 -- | Decrypt shares (in commitments) that we can decrypt.
 -- TODO: do not decrypt shares for which we know openings!
