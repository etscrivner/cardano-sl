--- conflicted
+++ resolved
@@ -18,36 +18,14 @@
 
 import           Universum
 
+import           Control.Monad.Base             (MonadBase)
 import           Control.Monad.Fix
+import           Control.Monad.Morph            (hoist)
 import qualified Control.Monad.Trans.Lift.Local as Lift
+import           Control.Monad.Trans.Resource   (MonadResource, ResourceT)
 import           Data.Coerce
 import           Data.Tagged                    (Tagged)
 import qualified Ether
-<<<<<<< HEAD
-import           Mockable.Production          (Production)
-import           System.Wlog                  (LoggerNameBox (..))
-
-import           Control.Monad.Trans.Resource (ResourceT)
-import           Pos.Block.BListener          (BListenerStub)
-import           Pos.Client.Txp.Balances      (BalancesRedirect)
-import           Pos.Client.Txp.History       (TxHistoryRedirect)
-import           Pos.Communication.PeerState  (PeerStateCtx, PeerStateRedirect,
-                                               PeerStateTag)
-import           Pos.Context                  (NodeContext)
-import           Pos.DB                       (DBPureRedirect, NodeDBs)
-import           Pos.DB.Block                 (BlockDBRedirect)
-import           Pos.DB.DB                    (GStateCoreRedirect)
-import           Pos.Delegation.Class         (DelegationVar)
-import           Pos.Discovery.Holders        (DiscoveryConstT, DiscoveryKademliaT)
-import           Pos.Slotting.MemState        (SlottingVar)
-import           Pos.Slotting.MemState.Holder (SlotsDataRedirect)
-import           Pos.Slotting.Ntp             (NtpSlottingVar, SlotsRedirect)
-import           Pos.Ssc.Extra                (SscMemTag, SscState)
-import           Pos.Statistics.MonadStats    (NoStatsT, StatsT)
-import           Pos.Txp.MemState             (GenericTxpLocalData, TxpHolderTag)
-import           Pos.Wallet.WalletMode        (BlockchainInfoRedirect, UpdatesRedirect)
-import           Pos.WorkMode.Class           (MinWorkMode, TxpExtra_TMP, WorkMode)
-=======
 
 import           Mockable                       (ChannelT, Counter, Distribution, Gauge,
                                                  MFunctor' (..), Mockable (..), Promise,
@@ -63,7 +41,7 @@
 import           Pos.DB                         (DBPureRedirect, MonadGState, NodeDBs)
 import           Pos.DB.Block                   (BlockDBRedirect, MonadBlockDBWrite)
 import           Pos.DB.Class                   (MonadBlockDBGeneric (..), MonadDB,
-                                                 MonadDBRead)
+                                                 MonadDBRead (..))
 import           Pos.DB.DB                      (GStateCoreRedirect)
 import           Pos.Delegation.Class           (DelegationVar)
 import           Pos.Discovery.Holders          (DiscoveryConstT, DiscoveryKademliaT)
@@ -82,7 +60,6 @@
 import           Pos.WorkMode.Class             (MinWorkMode, TxpExtra_TMP, WorkMode)
 import           System.Wlog                    (CanLog, HasLoggerName,
                                                  LoggerNameBox (..))
->>>>>>> 71de8d57
 
 ----------------------------------------------------------------------------
 -- Concrete types
@@ -121,6 +98,7 @@
     , Applicative
     , Monad
     , MonadIO
+    , MonadBase IO
     , MonadThrow
     , MonadCatch
     , MonadMask
@@ -140,7 +118,9 @@
 deriving instance MonadSlotsData (RawRealMode ssc)
 deriving instance MonadSlots (RawRealMode ssc)
 deriving instance MonadGState (RawRealMode ssc)
-deriving instance MonadDBRead (RawRealMode ssc)
+instance MonadDBRead (RawRealMode ssc) where
+    dbGet a b = RawRealMode $ dbGet a b
+    dbIterSource t p = hoist RawRealMode $ dbIterSource t p
 deriving instance MonadDB (RawRealMode ssc)
 deriving instance SscHelpersClass ssc => MonadBlockDBWrite ssc (RawRealMode ssc)
 deriving instance MonadBListener (RawRealMode ssc)
@@ -149,6 +129,7 @@
 deriving instance MonadBalances (RawRealMode ssc)
 deriving instance MonadTxHistory (RawRealMode ssc)
 deriving instance WithPeerState (RawRealMode ssc)
+deriving instance MonadResource (RawRealMode ssc)
 
 instance PowerLift m (RawRealMode' ssc) => PowerLift m (RawRealMode ssc) where
   powerLift = RawRealMode . powerLift
