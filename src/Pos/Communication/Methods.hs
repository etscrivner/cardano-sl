
-- | Wrappers on top of communication methods

module Pos.Communication.Methods
       ( sendTx
       , sendVote
       , sendUpdateProposal
       ) where

import           Formatting                 (build, sformat, (%))
import           System.Wlog                (logInfo)
import           Universum

<<<<<<< HEAD
import           Pos.Binary.Communication    ()
import           Pos.Binary.Relay            ()
import           Pos.Binary.Types            ()
import           Pos.Communication.Message   ()
import           Pos.Communication.Protocol  (SendActions)
import           Pos.Communication.Relay     (invReqDataFlow)
import           Pos.Crypto                  (encodeHash, hash)
import           Pos.DB                      (MonadDBLimits)
import           Pos.DHT.Model               (DHTNode)
import           Pos.Txp.Types.Communication (TxMsgContents (..), TxMsgTag (..))
import           Pos.Types                   (TxAux)
import           Pos.Update                  (ProposalMsgTag (..), UpId, UpdateProposal,
                                              UpdateVote, VoteMsgTag (..), mkVoteId)
import           Pos.WorkMode                (MinWorkMode)
=======
import           Pos.Binary.Communication   ()
import           Pos.Binary.Relay           ()
import           Pos.Binary.Types           ()
import           Pos.Communication.Message  ()
import           Pos.Communication.Protocol (SendActions)
import           Pos.Communication.Relay    (invReqDataFlow)
import           Pos.Crypto                 (encodeHash, hash)
import           Pos.DHT.Model              (DHTNode)
import           Pos.Txp.Core.Types         (TxAux)
import           Pos.Txp.Network.Types      (TxMsgContents (..), TxMsgTag (..))
import           Pos.Update                 (ProposalMsgTag (..), UpId, UpdateProposal,
                                             UpdateVote, VoteMsgTag (..), mkVoteId)
import           Pos.WorkMode               (MinWorkMode)
>>>>>>> 03f5721a


-- | Send Tx to given address.
sendTx
    :: (MinWorkMode m, MonadDBLimits m)
    => SendActions m -> DHTNode -> TxAux -> m ()
sendTx sendActions addr (tx,w,d) =
    invReqDataFlow "tx" sendActions addr TxMsgTag (hash tx) (TxMsgContents tx w d)

-- Send UpdateVote to given address.
sendVote
    :: (MinWorkMode m, MonadDBLimits m)
    => SendActions m -> DHTNode -> UpdateVote -> m ()
sendVote sendActions addr vote =
    invReqDataFlow "UpdateVote" sendActions addr VoteMsgTag (mkVoteId vote) vote

-- Send UpdateProposal to given address.
sendUpdateProposal
    :: (MinWorkMode m, MonadDBLimits m)
    => SendActions m
    -> DHTNode
    -> UpId
    -> UpdateProposal
    -> [UpdateVote]
    -> m ()
sendUpdateProposal sendActions addr upid proposal votes = do
    logInfo $ sformat ("Announcing proposal with id "%build%
                        " (base64 is "%build%")")
        upid (encodeHash upid)
    invReqDataFlow "UpdateProposal" sendActions addr ProposalMsgTag upid (proposal, votes)<|MERGE_RESOLUTION|>--- conflicted
+++ resolved
@@ -11,22 +11,6 @@
 import           System.Wlog                (logInfo)
 import           Universum
 
-<<<<<<< HEAD
-import           Pos.Binary.Communication    ()
-import           Pos.Binary.Relay            ()
-import           Pos.Binary.Types            ()
-import           Pos.Communication.Message   ()
-import           Pos.Communication.Protocol  (SendActions)
-import           Pos.Communication.Relay     (invReqDataFlow)
-import           Pos.Crypto                  (encodeHash, hash)
-import           Pos.DB                      (MonadDBLimits)
-import           Pos.DHT.Model               (DHTNode)
-import           Pos.Txp.Types.Communication (TxMsgContents (..), TxMsgTag (..))
-import           Pos.Types                   (TxAux)
-import           Pos.Update                  (ProposalMsgTag (..), UpId, UpdateProposal,
-                                              UpdateVote, VoteMsgTag (..), mkVoteId)
-import           Pos.WorkMode                (MinWorkMode)
-=======
 import           Pos.Binary.Communication   ()
 import           Pos.Binary.Relay           ()
 import           Pos.Binary.Types           ()
@@ -34,13 +18,13 @@
 import           Pos.Communication.Protocol (SendActions)
 import           Pos.Communication.Relay    (invReqDataFlow)
 import           Pos.Crypto                 (encodeHash, hash)
+import           Pos.DB                     (MonadDBLimits)
 import           Pos.DHT.Model              (DHTNode)
 import           Pos.Txp.Core.Types         (TxAux)
 import           Pos.Txp.Network.Types      (TxMsgContents (..), TxMsgTag (..))
 import           Pos.Update                 (ProposalMsgTag (..), UpId, UpdateProposal,
                                              UpdateVote, VoteMsgTag (..), mkVoteId)
 import           Pos.WorkMode               (MinWorkMode)
->>>>>>> 03f5721a
 
 
 -- | Send Tx to given address.
