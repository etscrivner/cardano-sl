--- conflicted
+++ resolved
@@ -22,17 +22,10 @@
 import qualified Data.HashMap.Strict    as HM
 import           Universum
 
-<<<<<<< HEAD
 import           Pos.DHT.Model.Class    (DHTResponseT)
 import           Pos.DHT.Real           (KademliaDHT)
 import           Pos.Txp.Types          (MemPool (localTxs), UtxoView)
-import           Pos.Types              (HeaderHash, IdTxWitness, TxId, TxOut)
-=======
-import           Pos.DHT.Model.Class (DHTResponseT)
-import           Pos.DHT.Real        (KademliaDHT)
-import           Pos.Txp.Types       (MemPool (localTxs), UtxoView)
-import           Pos.Types           (HeaderHash, TxAux, TxId, TxOutAux)
->>>>>>> 5d641322
+import           Pos.Types              (HeaderHash, TxAux, TxId, TxOutAux)
 
 -- | LocalData of transactions processing.
 -- There are two invariants which must hold for local data
@@ -50,7 +43,7 @@
 data TxpLDWrap ssc = TxpLDWrap
     { utxoView :: !(STM.TVar (UtxoView ssc))
     , memPool  :: !(STM.TVar MemPool)
-    , undos    :: !(STM.TVar (HashMap TxId [TxOut]))
+    , undos    :: !(STM.TVar (HashMap TxId [TxOutAux]))
     , ldTip    :: !(STM.TVar (HeaderHash ssc))
     }
 
