--- conflicted
+++ resolved
@@ -19,11 +19,6 @@
 import           Control.TimeWarp.Rpc  (NetworkAddress)
 import qualified Data.DList            as DL
 import           Data.List             (tail)
-<<<<<<< HEAD
-import           Data.List.NonEmpty    (NonEmpty (..))
-=======
-import qualified Data.List.NonEmpty    as NE
->>>>>>> df55a53b
 import qualified Data.Map              as M
 import           Data.Maybe            (fromJust)
 import qualified Data.Vector           as V
@@ -33,30 +28,18 @@
 
 import           Pos.Binary            ()
 import           Pos.Communication     (sendTx)
-<<<<<<< HEAD
-import           Pos.Crypto            (SecretKey, hash, sign, toPublic, withHash)
-import           Pos.Ssc.Class.Storage (SscStorageMode)
-import           Pos.Types             (Address, Block, Coin, MainBlock, Tx (..), TxId,
-                                        TxIn (..), TxInWitness (..), TxOut (..),
-                                        TxWitness, Utxo, applyTxToUtxoPure, blockTxs,
-                                        makePubKeyAddress, txwF)
-import           Pos.WorkMode          (MinWorkMode)
-
-import           Pos.Wallet.State      (MonadWalletDB, getBestChain, getOldestUtxo,
-                                        getUtxo)
-=======
-import           Pos.Context           (NodeContext (..), getNodeContext)
 import           Pos.Crypto            (SecretKey, WithHash (..), hash, sign, toPublic,
                                         withHash, _whData)
-import           Pos.Ssc.Class.Storage (SscStorageMode)
-import           Pos.State             (WorkModeDB, getBestChain, getOldestUtxo, getUtxo)
 import           Pos.Types             (Address, Block, Coin, MainBlock,
                                         MonadUtxoRead (..), Tx (..), TxId, TxIn (..),
                                         TxInWitness (..), TxOut (..), TxWitness, Utxo,
                                         UtxoStateT (..), applyTxToUtxo, blockTxs,
                                         evalUtxoStateT, makePubKeyAddress, topsortTxs,
                                         txwF, _txOutputs)
->>>>>>> df55a53b
+import           Pos.WorkMode          (MinWorkMode)
+
+import           Pos.Wallet.State      (MonadWalletDB, getBestChain, getOldestUtxo,
+                                        getUtxo)
 import           Pos.Wallet.WalletMode (TxMode)
 
 type TxOutIdx = (TxId, Word32)
@@ -193,7 +176,7 @@
 getBalance addr = getUtxo >>= return . sum . M.map txOutValue . filterUtxo addr
 
 -- | Send the ready-to-use transaction
-submitTxRaw :: MinWorkMode m => [NetworkAddress] -> (Tx, TxWitness) -> m ()
+submitTxRaw :: MinWorkMode ss m => [NetworkAddress] -> (Tx, TxWitness) -> m ()
 submitTxRaw na tx = do
     let txId = hash tx
     logInfo $ sformat ("Submitting transaction: "%txwF) tx
@@ -201,18 +184,9 @@
     mapM_ (`sendTx` tx) na
 
 -- | Get tx history for Address
-<<<<<<< HEAD
-getTxHistory :: TxMode m => Address -> m ([Tx], [Tx])
-=======
-getTxHistory :: TxMode ssc m => Address -> m [WithHash Tx]
->>>>>>> df55a53b
+getTxHistory :: TxMode m => Address -> m [WithHash Tx]
 getTxHistory addr = do
-    (c:cs) <- getBestChain
+    chain <- getBestChain
     utxo <- getOldestUtxo
-<<<<<<< HEAD
-    let (_, incoming, outgoing) = deriveAddrHistory addr utxo $ c :| cs
-    return (incoming, outgoing)
-=======
     return $ fromJust $ flip evalUtxoStateT utxo $
-        deriveAddrHistory addr $ NE.toList chain
->>>>>>> df55a53b
+        deriveAddrHistory addr chain