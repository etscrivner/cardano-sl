--- conflicted
+++ resolved
@@ -85,13 +85,8 @@
 import qualified Pos.Util.Modifier                as MM
 import           Pos.Util.Servant                 (decodeCType, encodeCType)
 import           Pos.Util.UserSecret              (readUserSecret, usWalletSet)
-<<<<<<< HEAD
 import           Pos.Wallet.KeyStorage            (MonadKeys, addSecretKey,
                                                    deleteSecretKey, getSecretKeys)
-=======
-import           Pos.Wallet.KeyStorage            (addSecretKey, deleteSecretKey,
-                                                   getSecretKeys)
->>>>>>> 16c936b1
 import           Pos.Wallet.Redirect              (WalletRedirects)
 import           Pos.Wallet.SscType               (WalletSscType)
 import           Pos.Wallet.WalletMode            (WalletMode, applyLastUpdate,
