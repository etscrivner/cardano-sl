--- conflicted
+++ resolved
@@ -372,24 +372,11 @@
 getHistory cAddr skip limit = do
     (minit, cachedTxs) <- transCache <$> getHistoryCache cAddr
 
-<<<<<<< HEAD
     TxHistoryAnswer {..} <- flip (untag @ssc getTxHistory) minit
-=======
-    txan@TxHistoryAnswer {..} <- flip getTxHistory minit
->>>>>>> 65c7b456
         =<< decodeCAddressOrFail cAddr
 
     -- Add allowed portion of result to cache
-<<<<<<< HEAD
-    let fullHistory = cHistory <> cachedTxs
-        lenHistory = length cHistory
-        cached = drop (lenHistory - taCachedNum) cHistory
-
-    updateHistoryCache cAddr taLastCachedHash taCachedUtxo cached
-    pure (paginate fullHistory, fromIntegral $ length fullHistory)
-=======
     let fullHistory = cachedTxs <> taHistory
-        lenHistory = length taHistory
         cached = take taCachedNum taHistory
 
     unless (null cached) $
@@ -397,7 +384,6 @@
 
     cHistory <- mapM (addHistoryTx cAddr ADA mempty mempty) fullHistory
     pure (paginate cHistory, fromIntegral $ length cHistory)
->>>>>>> 65c7b456
   where
     paginate     = take defaultLimit . drop defaultSkip
     defaultLimit = (fromIntegral $ fromMaybe 100 limit)
