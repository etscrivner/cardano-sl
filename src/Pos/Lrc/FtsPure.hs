{-# LANGUAGE ScopedTypeVariables #-}

-- | Everything related to /follow-the-satoshi/ procedure.

module Pos.Lrc.FtsPure
       ( followTheSatoshi
       , followTheSatoshiM
       , followTheSatoshiUtxo
       ) where

<<<<<<< HEAD
import           Universum

import           Data.Conduit        (runConduitPure, (.|))
import qualified Data.Conduit.List   as CL
=======
>>>>>>> 53c6b79d
import qualified Data.HashMap.Strict as HM

import           Pos.Core            (Coin, SharedSeed (..), StakeholderId, coinToInteger,
                                      mkCoin, sumCoins)
<<<<<<< HEAD
import           Pos.Lrc.Fts         (followTheSatoshiM)
import           Pos.Txp.Toil        (Utxo, utxoToStakes)
=======
import           Pos.Util.Iterator   (runListHolder)
>>>>>>> 53c6b79d

-- | Choose several random stakeholders (specifically, their amount is
-- currently hardcoded in 'Pos.Constants.epochSlots').
--
-- The probability that a stakeholder will be chosen is proportional to the
-- number of coins this stakeholder holds. The same stakeholder can be picked
-- more than once.
--
-- How the algorithm works: we sort all unspent outputs in a deterministic
-- way (lexicographically) and have an ordered sequence of pairs
-- @(StakeholderId, Coin)@. Then we choose several random 'i's between 1 and
-- amount of satoshi in the system; to find owner of 'i'th coin we find the
-- lowest x such that sum of all coins in this list up to 'i'th is not less
-- than 'i' (and then 'x'th address is the owner).
--
-- With P2SH addresses, we don't know who is going to end up with funds sent
-- to them. Therefore, P2SH addresses can contain 'addrDestination' which
-- specifies which addresses should count as “owning” funds for the purposes
-- of follow-the-satoshi.
followTheSatoshi :: SharedSeed -> [(StakeholderId, Coin)] -> NonEmpty StakeholderId
followTheSatoshi seed stakes
    | totalCoins > coinToInteger maxBound =
        error "followTheSatoshi: total stake exceeds limit"
    | totalCoinsCoin == minBound = error "followTheSatoshi: no stake"
    | otherwise =
<<<<<<< HEAD
        runConduitPure $
        CL.sourceList stakes .| followTheSatoshiM seed totalCoinsCoin
  where
    totalCoins = sumCoins $ map snd stakes
    totalCoinsCoin = mkCoin (fromInteger totalCoins)

followTheSatoshiUtxo :: SharedSeed -> Utxo -> NonEmpty StakeholderId
followTheSatoshiUtxo seed utxo =
    followTheSatoshi seed (HM.toList (utxoToStakes utxo))
=======
          runListHolder
              (followTheSatoshiM seed
                   (mkCoin (fromInteger totalCoins)))
              stakes
  where
    stakes = HM.toList $ utxoToStakes utxo
    totalCoins = sumCoins $ map snd stakes
>>>>>>> 53c6b79d
<|MERGE_RESOLUTION|>--- conflicted
+++ resolved
@@ -8,23 +8,15 @@
        , followTheSatoshiUtxo
        ) where
 
-<<<<<<< HEAD
 import           Universum
 
-import           Data.Conduit        (runConduitPure, (.|))
-import qualified Data.Conduit.List   as CL
-=======
->>>>>>> 53c6b79d
 import qualified Data.HashMap.Strict as HM
 
 import           Pos.Core            (Coin, SharedSeed (..), StakeholderId, coinToInteger,
                                       mkCoin, sumCoins)
-<<<<<<< HEAD
 import           Pos.Lrc.Fts         (followTheSatoshiM)
 import           Pos.Txp.Toil        (Utxo, utxoToStakes)
-=======
 import           Pos.Util.Iterator   (runListHolder)
->>>>>>> 53c6b79d
 
 -- | Choose several random stakeholders (specifically, their amount is
 -- currently hardcoded in 'Pos.Constants.epochSlots').
@@ -50,22 +42,14 @@
         error "followTheSatoshi: total stake exceeds limit"
     | totalCoinsCoin == minBound = error "followTheSatoshi: no stake"
     | otherwise =
-<<<<<<< HEAD
-        runConduitPure $
-        CL.sourceList stakes .| followTheSatoshiM seed totalCoinsCoin
+          runListHolder
+              (followTheSatoshiM seed
+                   totalCoinsCoin)
+              stakes
   where
     totalCoins = sumCoins $ map snd stakes
     totalCoinsCoin = mkCoin (fromInteger totalCoins)
 
 followTheSatoshiUtxo :: SharedSeed -> Utxo -> NonEmpty StakeholderId
 followTheSatoshiUtxo seed utxo =
-    followTheSatoshi seed (HM.toList (utxoToStakes utxo))
-=======
-          runListHolder
-              (followTheSatoshiM seed
-                   (mkCoin (fromInteger totalCoins)))
-              stakes
-  where
-    stakes = HM.toList $ utxoToStakes utxo
-    totalCoins = sumCoins $ map snd stakes
->>>>>>> 53c6b79d
+    followTheSatoshi seed (HM.toList (utxoToStakes utxo))