{-# LANGUAGE FlexibleContexts     #-}
{-# LANGUAGE UndecidableInstances #-}

module Pos.Types.Address
       ( Address (..)
       , addressF
       , addressDetailedF
       , checkPubKeyAddress
       , checkScriptAddress
       , makePubKeyAddress
       , makeScriptAddress
       , decodeTextAddress

       , StakeholderId

         -- * Internals
       , AddressHash
       , addressHash
       , unsafeAddressHash
       ) where

import           Control.Lens           (view, _3)
import           Crypto.Hash            (Blake2s_224, Digest, SHA3_256, hashlazy)
import qualified Crypto.Hash            as CryptoHash
import           Data.ByteString.Base58 (Alphabet (..), bitcoinAlphabet, decodeBase58,
                                         encodeBase58)
import qualified Data.ByteString.Char8  as BSC (elem, unpack)
import qualified Data.ByteString.Lazy   as BSL (fromStrict, toStrict)
import           Data.Char              (isSpace)
import           Data.Hashable          (Hashable (..))
import           Data.List              (span)
import           Data.Text.Buildable    (Buildable)
import qualified Data.Text.Buildable    as Buildable
import           Formatting             (Format, bprint, build, later, (%))
import           Prelude                (String, readsPrec, show)
import           Universum              hiding (show)

import           Pos.Binary.Class       (Bi)
import qualified Pos.Binary.Class       as Bi
import           Pos.Binary.Coin        ()
import           Pos.Binary.Crypto      ()
import           Pos.Crypto             (AbstractHash (AbstractHash), PublicKey)
import           Pos.Script.Type        (Script)

-- | Address is where you can send coins.
data Address
    = PubKeyAddress
          { addrKeyHash :: !(AddressHash PublicKey) }
    | ScriptAddress
<<<<<<< HEAD
          { addrScriptHash :: !(AddressHash Script) }
    deriving (Eq, Ord, Generic)
=======
          { addrScriptHash   :: !(AddressHash Script) }
    deriving (Eq, Ord, Generic, Typeable)
>>>>>>> 25034eb2

-- | Stakeholder identifier (stakeholders are identified by their public keys)
type StakeholderId = AddressHash PublicKey

instance Bi Address => Hashable Address where
    hashWithSalt s = hashWithSalt s . Bi.encode

-- | Currently we gonna use Bitcoin alphabet for representing addresses in
-- base58
addrAlphabet :: Alphabet
addrAlphabet = bitcoinAlphabet

addrToBase58 :: Bi Address => Address -> ByteString
addrToBase58 = encodeBase58 addrAlphabet . BSL.toStrict . Bi.encode

instance Bi Address => Show Address where
    show = BSC.unpack . addrToBase58

instance Bi Address => Buildable Address where
    build = Buildable.build . decodeUtf8 @Text . addrToBase58

instance NFData Address

instance Bi Address => Read Address where
    readsPrec _ str =
        let trimmedStr = dropWhile isSpace str
            (addrStr, rest) = span (`BSC.elem` unAlphabet addrAlphabet) trimmedStr
            eAddr = decodeAddress $ encodeUtf8 addrStr
        in case eAddr of
               Left _     -> []
               Right addr -> [(addr, rest)]

-- | A function which decodes base58 address from given ByteString
decodeAddress :: Bi Address => ByteString -> Either String Address
decodeAddress bs = do
    let base58Err = "Invalid base58 representation of address"
        takeErr = toString . view _3
        takeRes = view _3
    dbs <- maybeToRight base58Err $ decodeBase58 addrAlphabet bs
    bimap takeErr takeRes $ Bi.decodeOrFail $ BSL.fromStrict dbs

decodeTextAddress :: Bi Address => Text -> Either Text Address
decodeTextAddress = first toText . decodeAddress . encodeUtf8

-- | A function for making an address from PublicKey
makePubKeyAddress :: PublicKey -> Address
makePubKeyAddress key = PubKeyAddress (addressHash key)

-- | A function for making an address from a validation script
makeScriptAddress :: Bi Script => Script -> Address
makeScriptAddress scr = ScriptAddress (addressHash scr)

-- CHECK: @checkPubKeyAddress
-- | Check if given 'Address' is created from given 'PublicKey'
checkPubKeyAddress :: PublicKey -> Address -> Bool
checkPubKeyAddress key (PubKeyAddress h) = addressHash key == h
checkPubKeyAddress _ _                   = False

-- | Check if given 'Address' is created from given validation script
checkScriptAddress :: Bi Script => Script -> Address -> Bool
checkScriptAddress scr (ScriptAddress h) = addressHash scr == h
checkScriptAddress _ _                   = False

-- | Specialized formatter for 'Address'.
addressF :: Bi Address => Format r (Address -> r)
addressF = build

-- | A formatter showing guts of an 'Address'.
addressDetailedF :: Format r (Address -> r)
addressDetailedF = later $ \case
    PubKeyAddress x ->
        bprint ("PubKeyAddress "%build) x
    ScriptAddress x ->
        bprint ("ScriptAddress "%build) x

----------------------------------------------------------------------------
-- Hashing
----------------------------------------------------------------------------

type AddressHash = AbstractHash Blake2s_224

unsafeAddressHash :: Bi a => a -> AddressHash b
unsafeAddressHash = AbstractHash . secondHash . firstHash
  where
    firstHash :: Bi a => a -> Digest SHA3_256
    firstHash = hashlazy . Bi.encode
    secondHash :: Digest SHA3_256 -> Digest Blake2s_224
    secondHash = CryptoHash.hash

addressHash :: Bi a => a -> AddressHash a
addressHash = unsafeAddressHash<|MERGE_RESOLUTION|>--- conflicted
+++ resolved
@@ -47,13 +47,8 @@
     = PubKeyAddress
           { addrKeyHash :: !(AddressHash PublicKey) }
     | ScriptAddress
-<<<<<<< HEAD
           { addrScriptHash :: !(AddressHash Script) }
-    deriving (Eq, Ord, Generic)
-=======
-          { addrScriptHash   :: !(AddressHash Script) }
     deriving (Eq, Ord, Generic, Typeable)
->>>>>>> 25034eb2
 
 -- | Stakeholder identifier (stakeholders are identified by their public keys)
 type StakeholderId = AddressHash PublicKey
