--- conflicted
+++ resolved
@@ -33,17 +33,9 @@
 import           Pos.Crypto             (PublicKey)
 import           Pos.DB.Class           (MonadDB)
 import qualified Pos.DB.GState          as DB
-<<<<<<< HEAD
-import           Pos.Types              (SlotId (siEpoch), slotIdF)
+import           Pos.Types              (HeaderHash, SlotId (..), slotIdF)
 import           Pos.Update.Core        (UpId, UpdatePayload (..), UpdateProposal,
-                                         UpdateVote (..), VoteState, canCombineVotes)
-=======
-import           Pos.Types              (HeaderHash, SlotId (..), SoftwareVersion (..),
-                                         slotIdF)
-import           Pos.Update.Core        (UpId, UpdatePayload (..),
-                                         UpdateProposal (upSoftwareVersion),
                                          UpdateVote (..), canCombineVotes)
->>>>>>> 7409adba
 import           Pos.Update.MemState    (LocalVotes, MemPool (..), MemState (..),
                                          MonadUSMem, UpdateProposals, askUSMemState,
                                          modifyMemPool, withUSLock)
@@ -51,8 +43,8 @@
                                          MonadPollRead (getProposal), PollModifier,
                                          PollVerFailure, evalPollT, execPollT,
                                          filterProposalsByThd, modifyPollModifier,
-                                         normalizePoll, psVotes, runDBPoll,
-                                         runPollT, verifyAndApplyUSPayload)
+                                         normalizePoll, psVotes, runDBPoll, runPollT,
+                                         verifyAndApplyUSPayload)
 
 -- MonadMask is needed because are using Lock. It can be improved later.
 type USLocalLogicMode σ m = (MonadDB σ m, MonadUSMem m, MonadMask m, WithLogger m)
@@ -275,12 +267,7 @@
     deactivate chosenUpId (upId, _)
         | chosenUpId == Just upId = pass
         | otherwise =
-<<<<<<< HEAD
             deactivateProposal upId
-    isVoteValid UpdateVote {..} = isJust <$> getProposal uvProposalId
-=======
-            deactivateProposal upId (svAppName $ upSoftwareVersion proposal)
     isVoteValid UpdateVote {..} =
         (not (HS.member uvProposalId badProposals) &&) . isJust <$>
-        getProposal uvProposalId
->>>>>>> 7409adba
+        getProposal uvProposalId