{-# LANGUAGE FlexibleContexts    #-}
{-# LANGUAGE MultiWayIf          #-}
{-# LANGUAGE RankNTypes          #-}
{-# LANGUAGE ScopedTypeVariables #-}

-- | Everything related to /follow-the-satoshi/ procedure.

module Pos.FollowTheSatoshi
       ( followTheSatoshi
       , followTheSatoshiM
       ) where




import           Control.Lens        ((.=), _1, _2)
import           Control.Monad.State (get)
import           Data.List.NonEmpty  (NonEmpty, fromList)
import           Universum

<<<<<<< HEAD
import           Pos.Constants      (epochSlots)
import           Pos.Crypto         (PublicKey, deterministic, randomNumber)
import           Pos.Types.Address  (Address (..), AddressDestination (..), AddressHash)
import           Pos.Types.Types    (Coin (..), SharedSeed (..), TxOut (..), Utxo)
=======
import           Pos.Constants       (epochSlots)
import           Pos.Crypto          (deterministic, randomNumber)
import           Pos.Modern.Iterator (ListHolder, MonadIterator (..), runListHolder)
import           Pos.Types.Types     (Address, Coin (..), SharedSeed (..), TxOut (..),
                                      Utxo)


followTheSatoshiM :: forall m . MonadIterator m TxOut
                  => SharedSeed -> Coin -> m (NonEmpty Address)
followTheSatoshiM (SharedSeed seed) totalCoins = do
    let coinIndices :: [Coin]
        coinIndices = map (fromInteger . (+1)) $
                  deterministic seed $
                  replicateM epochSlots (randomNumber (toInteger totalCoins))

        findLeaders :: StateT ([(Coin, Int)], Coin) m [(Address, Int)]
        findLeaders = do
            (coinIndx, sm) <- get
            case coinIndx of
                []     -> pure []
                (c:cs) ->
                    maybe (panic "followTheSatoshi: indices out of range")
                    (\TxOut{..} -> do
                        if sm + txOutValue >= fst c then do
                            _1 .= cs
                            ((txOutAddress, snd c):) <$> findLeaders
                        else do
                            _2 .= sm + txOutValue -- is lens usage dangerous for perfomance?
                            _ <- nextItem @_ @TxOut
                            findLeaders) =<< curItem
    res <- evalStateT findLeaders (sortOn fst $ zip coinIndices [1..], 0::Coin)
    pure . fromList . map fst . sortOn snd $ res
>>>>>>> 6b2efb9e

-- | Choose several random stakeholders (specifically, their amount is
-- currently hardcoded in 'Pos.Constants.epochSlots').
--
-- The probability that a stakeholder will be chosen is proportional to the
-- number of coins this stakeholder holds. The same stakeholder can be picked
-- more than once.
--
-- How the algorithm works: we sort all unspent outputs in a deterministic
-- way (lexicographically) and have an ordered sequence of pairs @(Address,
-- Coin)@. Then we choose several random 'i's between 1 and amount of satoshi
-- in the system; to find owner of 'i'th coin we find the lowest x such that
-- sum of all coins in this list up to 'i'th is not less than 'i' (and then
-- 'x'th address is the owner).
<<<<<<< HEAD
--
-- With P2SH addresses, we don't know who is going to end up with funds sent
-- to them. Therefore, P2SH addresses can contain 'addrDestination' which
-- specifies which addresses should count as “owning” funds for the purposes
-- of follow-the-satoshi.
followTheSatoshi :: SharedSeed -> Utxo -> NonEmpty (AddressHash PublicKey)
followTheSatoshi (SharedSeed seed) utxo
=======
followTheSatoshi :: SharedSeed -> Utxo -> NonEmpty Address
followTheSatoshi seed utxo
>>>>>>> 6b2efb9e
    | null outputs = panic "followTheSatoshi: utxo is empty"
    | otherwise    = runListHolder (followTheSatoshiM @(ListHolder TxOut) seed totalCoins) outputs
  where
<<<<<<< HEAD
    outputs :: [(AddressHash PublicKey, Coin)]
    outputs = do
        TxOut{..} <- toList utxo
        case addrDestination txOutAddress of
            PubKeyDestination x -> [(x, txOutValue)]
            ScriptDestination _ -> addrDistribution txOutAddress

    totalCoins :: Coin
    totalCoins = sum (map snd outputs)

    coinIndices :: [Coin]
    coinIndices = map (fromInteger . (+1)) $
                  deterministic seed $
                  replicateM epochSlots (randomNumber (toInteger totalCoins))

    sums :: [(AddressHash PublicKey, Coin)]
    sums = scanl1 (\(_,c1) (a,c2) -> (a, c1 + c2)) outputs

    -- The coin indices have to be sorted by amount, but we want to produce
    -- addresses in the same order as 'secureRandomNumbers' produced the coin
    -- indices. To achieve this, we sort the indices by amount but leave the
    -- original indices-of-coin-indices. Later we'll sort addresses by
    -- original indices and thus restore the order.
    findLeaders :: [(Coin, Int)]
                -> [(AddressHash PublicKey, Coin)]
                -> [(AddressHash PublicKey, Int)]
    findLeaders [] _ = []
    findLeaders _ [] = panic "followTheSatoshi: indices out of range"
    findLeaders ((c,ci):cs) ((a,x):xs)
        | x >= c    = (a,ci) : findLeaders cs ((a,x):xs)
        | otherwise = findLeaders ((c,ci):cs) xs
=======
    outputs = toList utxo

    totalCoins = sum (map txOutValue outputs)
>>>>>>> 6b2efb9e
<|MERGE_RESOLUTION|>--- conflicted
+++ resolved
@@ -1,4 +1,5 @@
 {-# LANGUAGE FlexibleContexts    #-}
+{-# LANGUAGE LambdaCase          #-}
 {-# LANGUAGE MultiWayIf          #-}
 {-# LANGUAGE RankNTypes          #-}
 {-# LANGUAGE ScopedTypeVariables #-}
@@ -10,53 +11,54 @@
        , followTheSatoshiM
        ) where
 
-
-
-
-import           Control.Lens        ((.=), _1, _2)
-import           Control.Monad.State (get)
 import           Data.List.NonEmpty  (NonEmpty, fromList)
 import           Universum
 
-<<<<<<< HEAD
-import           Pos.Constants      (epochSlots)
-import           Pos.Crypto         (PublicKey, deterministic, randomNumber)
-import           Pos.Types.Address  (Address (..), AddressDestination (..), AddressHash)
-import           Pos.Types.Types    (Coin (..), SharedSeed (..), TxOut (..), Utxo)
-=======
 import           Pos.Constants       (epochSlots)
-import           Pos.Crypto          (deterministic, randomNumber)
+import           Pos.Crypto          (PublicKey, deterministic, randomNumber)
 import           Pos.Modern.Iterator (ListHolder, MonadIterator (..), runListHolder)
-import           Pos.Types.Types     (Address, Coin (..), SharedSeed (..), TxOut (..),
-                                      Utxo)
+import           Pos.Types.Address   (Address (..), AddressDestination (..), AddressHash)
+import           Pos.Types.Types     (Coin (..), SharedSeed (..), TxOut (..), Utxo)
 
+-- | A version of 'followTheSatoshi' that uses an iterator over 'TxOut's
+-- instead of 'Utxo'.
+followTheSatoshiM :: forall m . MonadIterator m TxOut
+                  => SharedSeed -> Coin -> m (NonEmpty (AddressHash PublicKey))
+followTheSatoshiM (SharedSeed seed) totalCoins = do
+    res <- findLeaders (sortOn fst $ zip coinIndices [1..]) 0 []
+    pure . fromList . map fst . sortOn snd $ res
+  where
+    coinIndices :: [Coin]
+    coinIndices = map (fromInteger . (+1)) $
+              deterministic seed $
+              replicateM epochSlots (randomNumber (toInteger totalCoins))
 
-followTheSatoshiM :: forall m . MonadIterator m TxOut
-                  => SharedSeed -> Coin -> m (NonEmpty Address)
-followTheSatoshiM (SharedSeed seed) totalCoins = do
-    let coinIndices :: [Coin]
-        coinIndices = map (fromInteger . (+1)) $
-                  deterministic seed $
-                  replicateM epochSlots (randomNumber (toInteger totalCoins))
-
-        findLeaders :: StateT ([(Coin, Int)], Coin) m [(Address, Int)]
-        findLeaders = do
-            (coinIndx, sm) <- get
-            case coinIndx of
-                []     -> pure []
-                (c:cs) ->
-                    maybe (panic "followTheSatoshi: indices out of range")
-                    (\TxOut{..} -> do
-                        if sm + txOutValue >= fst c then do
-                            _1 .= cs
-                            ((txOutAddress, snd c):) <$> findLeaders
-                        else do
-                            _2 .= sm + txOutValue -- is lens usage dangerous for perfomance?
-                            _ <- nextItem @_ @TxOut
-                            findLeaders) =<< curItem
-    res <- evalStateT findLeaders (sortOn fst $ zip coinIndices [1..], 0::Coin)
-    pure . fromList . map fst . sortOn snd $ res
->>>>>>> 6b2efb9e
+    findLeaders
+        :: [(Coin, Int)]
+        -> Coin
+        -> [(AddressHash PublicKey, Coin)] -- buffer of stake; we need it
+                                           -- because each TxOut can expand
+                                           -- into several pieces of stake
+                                           -- and we need some buffer to
+                                           -- iterate over them
+        -> m [(AddressHash PublicKey, Int)]
+    -- We found all coins we wanted to find
+    findLeaders [] _ _ = pure []
+    -- We ran out of items in the buffer so we take a new output
+    -- and refill the buffer
+    findLeaders cs sm [] = do
+        mbOut <- curItem
+        stake <- case mbOut of
+            Nothing -> panic "followTheSatoshiM: indices out of range"
+            Just out -> do _ <- nextItem @_ @TxOut
+                           return (outputStake out)
+        findLeaders cs sm stake
+    -- We check whether `c` is covered by current item in the buffer
+    findLeaders (c:cs) sm buf@((adr, val):bufRest)
+        | sm + val >= fst c =
+            ((adr, snd c):) <$> findLeaders cs sm buf
+        | otherwise =
+            findLeaders (c:cs) (sm + val) bufRest
 
 -- | Choose several random stakeholders (specifically, their amount is
 -- currently hardcoded in 'Pos.Constants.epochSlots').
@@ -71,55 +73,20 @@
 -- in the system; to find owner of 'i'th coin we find the lowest x such that
 -- sum of all coins in this list up to 'i'th is not less than 'i' (and then
 -- 'x'th address is the owner).
-<<<<<<< HEAD
 --
 -- With P2SH addresses, we don't know who is going to end up with funds sent
 -- to them. Therefore, P2SH addresses can contain 'addrDestination' which
 -- specifies which addresses should count as “owning” funds for the purposes
 -- of follow-the-satoshi.
 followTheSatoshi :: SharedSeed -> Utxo -> NonEmpty (AddressHash PublicKey)
-followTheSatoshi (SharedSeed seed) utxo
-=======
-followTheSatoshi :: SharedSeed -> Utxo -> NonEmpty Address
 followTheSatoshi seed utxo
->>>>>>> 6b2efb9e
     | null outputs = panic "followTheSatoshi: utxo is empty"
     | otherwise    = runListHolder (followTheSatoshiM @(ListHolder TxOut) seed totalCoins) outputs
   where
-<<<<<<< HEAD
-    outputs :: [(AddressHash PublicKey, Coin)]
-    outputs = do
-        TxOut{..} <- toList utxo
-        case addrDestination txOutAddress of
-            PubKeyDestination x -> [(x, txOutValue)]
-            ScriptDestination _ -> addrDistribution txOutAddress
+    outputs = toList utxo
+    totalCoins = sum (map snd (concatMap outputStake outputs))
 
-    totalCoins :: Coin
-    totalCoins = sum (map snd outputs)
-
-    coinIndices :: [Coin]
-    coinIndices = map (fromInteger . (+1)) $
-                  deterministic seed $
-                  replicateM epochSlots (randomNumber (toInteger totalCoins))
-
-    sums :: [(AddressHash PublicKey, Coin)]
-    sums = scanl1 (\(_,c1) (a,c2) -> (a, c1 + c2)) outputs
-
-    -- The coin indices have to be sorted by amount, but we want to produce
-    -- addresses in the same order as 'secureRandomNumbers' produced the coin
-    -- indices. To achieve this, we sort the indices by amount but leave the
-    -- original indices-of-coin-indices. Later we'll sort addresses by
-    -- original indices and thus restore the order.
-    findLeaders :: [(Coin, Int)]
-                -> [(AddressHash PublicKey, Coin)]
-                -> [(AddressHash PublicKey, Int)]
-    findLeaders [] _ = []
-    findLeaders _ [] = panic "followTheSatoshi: indices out of range"
-    findLeaders ((c,ci):cs) ((a,x):xs)
-        | x >= c    = (a,ci) : findLeaders cs ((a,x):xs)
-        | otherwise = findLeaders ((c,ci):cs) xs
-=======
-    outputs = toList utxo
-
-    totalCoins = sum (map txOutValue outputs)
->>>>>>> 6b2efb9e
+outputStake :: TxOut -> [(AddressHash PublicKey, Coin)]
+outputStake TxOut{..} = case addrDestination txOutAddress of
+    PubKeyDestination x -> [(x, txOutValue)]
+    ScriptDestination _ -> addrDistribution txOutAddress