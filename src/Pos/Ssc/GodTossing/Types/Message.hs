--- conflicted
+++ resolved
@@ -13,21 +13,11 @@
 import qualified Data.Text.Buildable     as Buildable
 import           Universum
 
-<<<<<<< HEAD
 import           Pos.Ssc.GodTossing.Core (InnerSharesMap, Opening, SignedCommitment,
                                           VssCertificate, isCommitmentId, isCommitmentIdx,
                                           isOpeningId, isOpeningIdx, isSharesId,
                                           isSharesIdx)
 import           Pos.Types               (LocalSlotIndex, SlotId, StakeholderId)
-import           Pos.Util                (NamedMessagePart (..))
-=======
-import           Pos.Ssc.GodTossing.Functions  (isCommitmentId, isCommitmentIdx,
-                                                isOpeningId, isOpeningIdx, isSharesId,
-                                                isSharesIdx)
-import           Pos.Ssc.GodTossing.Types.Base (InnerSharesMap, Opening, SignedCommitment,
-                                                VssCertificate)
-import           Pos.Types                     (LocalSlotIndex, SlotId)
->>>>>>> 41162d6e
 
 -- | Tag associated with message.
 data GtMsgTag
