{-# LANGUAGE TypeFamilies #-}
{-# OPTIONS_GHC -fno-warn-redundant-constraints #-}

-- | Simplified NIST beacon implementation of SSC.

module Pos.Ssc.NistBeacon
       ( SscNistBeacon
       ) where

import           Crypto.Hash             (SHA256)
import qualified Crypto.Hash             as Hash
import qualified Data.ByteArray          as ByteArray (convert)
import           Data.Tagged             (Tagged (..))
import           Data.Text.Buildable     (Buildable (build))
import           Universum

import           Pos.Binary.Class        (encode)
import           Pos.Binary.Relay        ()
import           Pos.Ssc.Class.Helpers   (SscHelpersClass (..))
import           Pos.Ssc.Class.Listeners (SscListenersClass (..), sscStubListeners)
import           Pos.Ssc.Class.LocalData (SscLocalDataClass (..))
import           Pos.Ssc.Class.Storage   (SscGStateClass (..))
import           Pos.Ssc.Class.Types     (Ssc (..))
import           Pos.Ssc.Class.Workers   (SscWorkersClass (..))
import           Pos.Types               (SharedSeed (..))

-- | Data type tag for Nist Beacon implementation of Shared Seed Calculation.
data SscNistBeacon
    deriving (Generic)

deriving instance Show SscNistBeacon
deriving instance Eq SscNistBeacon

-- FIXME Why is it here at all?
instance Buildable () where
    build _ = "()"

instance Ssc SscNistBeacon where
    type SscLocalData   SscNistBeacon = ()
    type SscPayload     SscNistBeacon = ()
    type SscProof       SscNistBeacon = ()
    type SscSeedError   SscNistBeacon = ()
    type SscGlobalState SscNistBeacon = ()
    type SscNodeContext SscNistBeacon = ()
    type SscParams      SscNistBeacon = ()
    type SscVerifyError SscNistBeacon = ()

    mkSscProof = Tagged $ const ()
    sscCreateNodeContext = Tagged $ const pass

instance SscHelpersClass SscNistBeacon where
    sscVerifyPayload = Tagged $ const $ const $ Right ()

instance SscWorkersClass SscNistBeacon where
    sscWorkers = Tagged ([], mempty)
    sscLrcConsumers = Tagged []

instance SscListenersClass SscNistBeacon where
    sscListeners = return $ Tagged ([], mempty)
    sscStubListeners = Tagged ([], mempty)

instance SscLocalDataClass SscNistBeacon where
    sscGetLocalPayloadQ _ = pass
    sscNormalizeU _ _ _ = pass
    sscNewLocalData = pass

instance SscGStateClass SscNistBeacon where
<<<<<<< HEAD
    sscLoadGlobalState = pass
    sscRollbackU _ = pass
=======
    sscLoadGlobalState = pure ()
    sscGlobalStateToBatch _ = Tagged []
    sscRollbackU _ = pure ()
>>>>>>> e9a1e92c
    sscVerifyAndApplyBlocks _ _ = pass
    sscCalculateSeedQ i _ = do
        let h :: ByteString
            h = ByteArray.convert $ Hash.hashlazy @SHA256 (encode i)
        return $ Right (SharedSeed h)<|MERGE_RESOLUTION|>--- conflicted
+++ resolved
@@ -65,14 +65,9 @@
     sscNewLocalData = pass
 
 instance SscGStateClass SscNistBeacon where
-<<<<<<< HEAD
     sscLoadGlobalState = pass
+    sscGlobalStateToBatch _ = Tagged []
     sscRollbackU _ = pass
-=======
-    sscLoadGlobalState = pure ()
-    sscGlobalStateToBatch _ = Tagged []
-    sscRollbackU _ = pure ()
->>>>>>> e9a1e92c
     sscVerifyAndApplyBlocks _ _ = pass
     sscCalculateSeedQ i _ = do
         let h :: ByteString
