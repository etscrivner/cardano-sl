{-# LANGUAGE AllowAmbiguousTypes #-}
{-# LANGUAGE CPP                 #-}
{-# LANGUAGE RankNTypes          #-}
{-# LANGUAGE TypeFamilies        #-}

-- | Block processing related workers.

module Pos.Block.Worker
       ( blkOnNewSlot
       , blkWorkers
       ) where

import           Control.Lens               (ix, (^.), (^?))
import           Data.Default               (def)
import           Formatting                 (build, sformat, shown, (%))
import           Mockable                   (delay, for)
import           Node                       (SendActions)
import           Serokell.Util              (VerificationRes (..), listJson)
import           Serokell.Util.Exceptions   ()
import           System.Wlog                (WithLogger, logDebug, logError, logInfo,
                                             logWarning)
import           Universum

import           Pos.Binary.Communication   ()
import           Pos.Block.Logic            (createGenesisBlock, createMainBlock)
import           Pos.Block.Network.Announce (announceBlock)
import           Pos.Communication.BiP      (BiP)
import           Pos.Constants              (networkDiameter)
import           Pos.Context                (getNodeContext, ncPublicKey)
import           Pos.Crypto                 (ProxySecretKey (pskDelegatePk, pskIssuerPk, pskOmega),
                                             shortHashF)
import           Pos.DB.GState              (getPSKByIssuerAddressHash)
import           Pos.DB.Lrc                 (getLeaders)
import           Pos.DB.Misc                (getProxySecretKeys)
import           Pos.Slotting               (MonadSlots (getCurrentTime), getSlotStart,
                                             onNewSlot')
import           Pos.Ssc.Class              (SscHelpersClass)
import           Pos.Types                  (MainBlock, ProxySKEither, SlotId (..),
                                             Timestamp (Timestamp),
                                             VerifyBlockParams (..), gbHeader, slotIdF,
                                             verifyBlock)
import           Pos.Types.Address          (addressHash)
import           Pos.Util                   (inAssertMode, logWarningWaitLinear)
import           Pos.Util.JsonLog           (jlCreatedBlock, jlLog)
import           Pos.WorkMode               (NewWorkMode)

-- | All workers specific to block processing.
blkWorkers :: NewWorkMode ssc m => [SendActions BiP m -> m ()]
blkWorkers = [onNewSlot' True . blkOnNewSlot]

-- Action which should be done when new slot starts.
blkOnNewSlot :: NewWorkMode ssc m => SendActions BiP m -> SlotId -> m ()
blkOnNewSlot sendActions slotId@SlotId {..} = do
    -- First of all we create genesis block if necessary.
    mGenBlock <- createGenesisBlock slotId
    whenJust mGenBlock $ \createdBlk -> do
        logInfo $ sformat ("Created genesis block:\n" %build) createdBlk
        jlLog $ jlCreatedBlock (Left createdBlk)

    -- Then we get leaders for current epoch.
    -- Note: we are using non-blocking version here.  If we known
    -- genesis block for current epoch, then we either have calculated
    -- it before and it implies presense of leaders in MVar or we have
    -- read leaders from DB during initialization.
    leadersMaybe <- getLeaders siEpoch
    case leadersMaybe of
        -- If we don't know leaders, we can't do anything.
        Nothing -> logWarning "Leaders are not known for new slot"
        -- If we know leaders, we check whether we are leader and
        -- create a new block if we are. We also create block if we
        -- have suitable PSK.
        Just leaders ->
            maybe onNoLeader
                  (onKnownLeader leaders)
                  (leaders ^? ix (fromIntegral siSlot))
  where
    onNoLeader =
        logWarning "Couldn't find a leader for current slot among known ones"
    logLeadersF = if siSlot == 0 then logInfo else logDebug
    onKnownLeader leaders leader = do
        ourPk <- ncPublicKey <$> getNodeContext
        let ourPkHash = addressHash ourPk
        proxyCerts <- getProxySecretKeys
        let validCerts =
                filter (\pSk -> let (w0,w1) = pskOmega pSk
                                in siEpoch >= w0 && siEpoch <= w1) proxyCerts
            validCert = find (\pSk -> addressHash (pskIssuerPk pSk) == leader)
                             validCerts
        logLeadersF $ sformat ("Our pk: "%build%", our pkHash: "%build) ourPk ourPkHash
        logLeadersF $ sformat ("Slot leaders: "%listJson) $ map (sformat shortHashF) leaders
        logLeadersF $ sformat ("Current slot leader: "%build) leader
        logDebug $ sformat ("Available lightweight PSKs: "%listJson) validCerts
        heavyPskM <- getPSKByIssuerAddressHash leader
        logDebug $ "Does someone have cert for this slot: " <> show (isJust heavyPskM)
<<<<<<< HEAD
        let relatedHeavyPsk = maybe False ((== ourPk) . pskDelegatePk) heavyPskM
        logDebug $ sformat ("Available lightweight PSKs: "%listJson) validCerts
        if | leader == ourPkHash -> onNewSlotWhenLeader sendActions slotId Nothing
           | relatedHeavyPsk -> onNewSlotWhenLeader sendActions slotId $ Right <$> heavyPskM
           | isJust validCert -> onNewSlotWhenLeader sendActions slotId $ Left <$> validCert
           | otherwise -> pure ()
=======
        let heavyWeAreDelegate = maybe False ((== ourPk) . pskDelegatePk) heavyPskM
        let heavyWeAreIssuer = maybe False ((== ourPk) . pskIssuerPk) heavyPskM
        if | heavyWeAreIssuer -> pass
           | leader == ourPkHash -> onNewSlotWhenLeader slotId Nothing
           | heavyWeAreDelegate -> onNewSlotWhenLeader slotId $ Right <$> heavyPskM
           | isJust validCert -> onNewSlotWhenLeader slotId $ Left <$> validCert
           | otherwise -> pass
>>>>>>> 3da74808

onNewSlotWhenLeader
    :: NewWorkMode ssc m
    => SendActions BiP m
    -> SlotId
    -> Maybe ProxySKEither
    -> m ()
onNewSlotWhenLeader sendActions slotId pSk = do
    let logReason =
            sformat ("I have a right to create a block for the slot "%slotIdF%" ")
                    slotId
        logLeader = "because i'm a leader"
        logCert (Left psk) =
            sformat ("using ligtweight proxy signature key "%build%", will do it soon") psk
        logCert (Right psk) =
            sformat ("using heavyweight proxy signature key "%build%", will do it soon") psk
    logInfo $ logReason <> maybe logLeader logCert pSk
    nextSlotStart <- getSlotStart (succ slotId)
    currentTime <- getCurrentTime
    let timeToCreate =
            max currentTime (nextSlotStart - Timestamp networkDiameter)
        Timestamp timeToWait = timeToCreate - currentTime
    logInfo $
        sformat ("Waiting for "%shown%" before creating block") timeToWait
    delay $ for timeToWait
    let onNewSlotWhenLeaderDo = do
            logInfo "It's time to create a block for current slot"
            let whenCreated createdBlk = do
                    logInfo $
                        sformat ("Created a new block:\n" %build) createdBlk
                    jlLog $ jlCreatedBlock (Right createdBlk)
                    verifyCreatedBlock createdBlk
                    announceBlock sendActions $ createdBlk ^. gbHeader
            let whenNotCreated = logWarning . (mappend "I couldn't create a new block: ")
            createdBlock <- createMainBlock slotId pSk
            either whenNotCreated whenCreated createdBlock
    logWarningWaitLinear 8 "onNewSlotWhenLeader" onNewSlotWhenLeaderDo

verifyCreatedBlock :: (WithLogger m, SscHelpersClass ssc) => MainBlock ssc -> m ()
verifyCreatedBlock blk =
    inAssertMode $
    case verifyBlock vbp (Right blk) of
        VerSuccess -> pass
        VerFailure errors ->
            logError $ sformat ("New block failed some checks: " %listJson) errors
  where
    vbp =
        def
        { vbpVerifyGeneric = True
        , vbpVerifyTxs = True
        , vbpVerifySsc = True
        }<|MERGE_RESOLUTION|>--- conflicted
+++ resolved
@@ -92,22 +92,13 @@
         logDebug $ sformat ("Available lightweight PSKs: "%listJson) validCerts
         heavyPskM <- getPSKByIssuerAddressHash leader
         logDebug $ "Does someone have cert for this slot: " <> show (isJust heavyPskM)
-<<<<<<< HEAD
-        let relatedHeavyPsk = maybe False ((== ourPk) . pskDelegatePk) heavyPskM
-        logDebug $ sformat ("Available lightweight PSKs: "%listJson) validCerts
-        if | leader == ourPkHash -> onNewSlotWhenLeader sendActions slotId Nothing
-           | relatedHeavyPsk -> onNewSlotWhenLeader sendActions slotId $ Right <$> heavyPskM
-           | isJust validCert -> onNewSlotWhenLeader sendActions slotId $ Left <$> validCert
-           | otherwise -> pure ()
-=======
         let heavyWeAreDelegate = maybe False ((== ourPk) . pskDelegatePk) heavyPskM
         let heavyWeAreIssuer = maybe False ((== ourPk) . pskIssuerPk) heavyPskM
         if | heavyWeAreIssuer -> pass
-           | leader == ourPkHash -> onNewSlotWhenLeader slotId Nothing
-           | heavyWeAreDelegate -> onNewSlotWhenLeader slotId $ Right <$> heavyPskM
-           | isJust validCert -> onNewSlotWhenLeader slotId $ Left <$> validCert
+           | leader == ourPkHash -> onNewSlotWhenLeader sendActions slotId Nothing
+           | heavyWeAreDelegate -> onNewSlotWhenLeader sendActions slotId $ Right <$> heavyPskM
+           | isJust validCert -> onNewSlotWhenLeader sendActions slotId $ Left <$> validCert
            | otherwise -> pass
->>>>>>> 3da74808
 
 onNewSlotWhenLeader
     :: NewWorkMode ssc m
