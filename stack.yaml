--- conflicted
+++ resolved
@@ -74,12 +74,10 @@
 - derive-2.5.26                   # not yet in lts-8
 - haskell-src-exts-1.17.1         # derive has not moved to 1.18 yet
 - wreq-0.5.0.0                    # not yet in lts-8
-<<<<<<< HEAD
 - turtle-1.3.1                    # earlier versions don't have 'stat'
 - optparse-applicative-0.13.0.0   # needed for turtle
 - criterion-1.1.4.0               # older criterion doesn't like optparse-0.13
 - code-page-0.1.1                 # needed for criterion
-- purescript-bridge-0.10.1.0
 - websockets-snap-0.10.2.0
 - websockets-0.9.8.2
 - aeson-0.11.3.0
@@ -88,9 +86,7 @@
 - map-syntax-0.2.0.2
 - snap-1.0.0.1
 - snap-cors-1.2.11
-=======
 - purescript-bridge-0.8.0.1
->>>>>>> 80fe43c9
 
 resolver: lts-8.2
 
