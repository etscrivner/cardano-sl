#!/usr/bin/env bash
set -e
set -o pipefail

# DESCRIPTION
# ~~~~~~~~~~~~~~~~~~~~~~~~~~~~~~~~~~~~~~~~~~
# This script builds the project in a way that is convenient for developers.
# It passes the right flags into right places, builds the project with --fast,
# tidies up and highlights error messages in GHC output.

# USAGE
# ~~~~~~~~~~~~~~~~~~~~~~~~~~~~~~~~~~~~~~~~~~
#   scripts/build/cardano-sl.sh                 build all packages one-by-one
#   scripts/build/cardano-sl.sh -t              build and run tests
#   scripts/build/cardano-sl.sh core|db|...|sl  build only a specific project (see below)
#   scripts/build/cardano-sl.sh -k              typecheck but do not build
#   scripts/build/cardano-sl.sh -c              do stack clean
#
# Consider symlinking the script as `b` into the cardano-sl folder because
# typing `scripts/build/cardano-sl.sh` is annoying.

# PROJECTS
# ~~~~~~~~~~~~~~~~~~~~~~~~~~~~~~~~~~~~~~~~~~
#   Project argument                Package name
#   :
#   core, db, etc.                  cardano-sl-{core,db,etc.}
#   gt                              cardano-sl-godtossing (just an alias)
#   sl                              cardano-sl
#   sl+                             cardano-sl and everything dependent on it

# MODES
# ~~~~~~~~~~~~~~~~~~~~~~~~~~~~~~~~~~~~~~~~~~
#
# NOTE
# You can try building any of these modes, but in some branches some of
# these modes may be unavailable (no genesis).
# For example, if there is no testnet compatible with this version, it doesn't
# make sense to support `--tn' mode.
# ~~~~~~~~~~~~~~~~~~~~~~~~~~~~~~~~~~~~~~~~~~
#   Mode                             Options
#   :
#   dev mode                            <nothing>
#   Testnet staging mode with wallet    --tns
#   Testnet staging mode without wallet --tns --no-wallet
#   Testnet mode with wallet            --tn
#   Testnet mode without wallet         --tn --no-wallet
#   Qanet mode with wallet              --qa
#   Qanet mode with wallet              --qa
#   US testing mode without wallet      --qa-upd --no-wallet
#   US testing mode without wallet      --qa-upd --no-wallet
#   Mode used by Travis CI              --travis

# CUSTOMIZATIONS
# ~~~~~~~~~~~~~~~~~~~~~~~~~~~~~~~~~~~~~~~~~~
# * Pass --no-nix or do `touch .no-nix` if you want builds without Nix.
# * Pass --ram or do `touch .ram`. if you have lots of RAM and want to
#   make builds faster.
# * Pass -Werror or do `touch .Werror` if you want to compile with -Werror.
# * Pass --for-installer to enable 'for-installer' flag (which means that most
#   of executables won't be built).

<<<<<<< HEAD
# We can't have lwallet and wallet here, because it depends on 'cardano-sl'.
=======
# We can't have lwallet or explorer here, because it depends on 'cardano-sl'.
>>>>>>> 060f9167
projects="core db lrc infra update ssc godtossing txp"

args=''

test=false
coverage=false
clean=false

spec_prj=''

no_nix=false
ram=false
prodMode=
wallet=true
explorer=true
no_code=false
werror=false
for_installer=false

if [ -e .no-nix ]; then
  no_nix=true
fi
if [ -e .ram ]; then
  ram=true
fi
if [ -e .Werror ]; then
  werror=true
fi

prodModesCounter=0

for var in "$@"
do
  # -t = run tests
  if [[ $var == "-t" ]]; then
    test=true
  # --coverage = Produce test coverage report
  elif [[ $var == "--coverage" ]]; then
      coverage=true
  # -c = clean
  elif [[ $var == "-c" ]]; then
    clean=true
  # -k = -fno-code
  elif [[ $var == "-k" ]]; then
    no_code=true
  # --no-nix = don't use Nix
  elif [[ $var == "--no-nix" ]]; then
    no_nix=true
  # --ram = use more RAM
  elif [[ $var == "--ram" ]]; then
    ram=true
  # -Werror = compile with -Werror
  elif [[ $var == "-Werror" ]]; then
    werror=true
  # Production modes
  elif [[ $var == "--tns" ]]; then
    prodMode="testnet_staging"
    prodModesCounter=$((prodModesCounter+1))
  elif [[ $var == "--tn" ]]; then
    prodMode="testnet"
    prodModesCounter=$((prodModesCounter+1))
  elif [[ $var == "--qa" ]]; then
    prodMode="qanet_tns"
    prodModesCounter=$((prodModesCounter+1))
  elif [[ $var == "--qa-upd" ]]; then
    prodMode="qanet_upd"
    prodModesCounter=$((prodModesCounter+1))
  elif [[ $var == "--travis" ]]; then
    prodMode="travis"
    prodModesCounter=$((prodModesCounter+1))
  elif [[ $var == "--prod" ]]; then
    echo "--prod flag is outdated, use one of --qa, --tn, --tns, --qa-upd, --travis" >&2
    exit 12
  # --no-wallet = don't build in wallet mode
  elif [[ $var == "--no-wallet" ]]; then
    wallet=false
  # --no-explorer = build without Explorer (support)
  elif [[ $var == "--no-explorer" ]]; then
    explorer=false
  # --for-installer = build with for-installer flag
  elif [[ $var == "--for-installer" ]]; then
    for_installer=true
  # disabling --fast
  elif [[ $var == "-O2" ]]; then
    no_fast=true
  # project name = build only the project
  # (for “godtossing” we allow “gt” as an alias)
  elif [[ $var == "sl" ]]; then
    spec_prj="sl"
  elif [[ $var == "sl+" ]]; then
    spec_prj="sl+"
  elif [[ $var == "gt" ]]; then
    spec_prj="godtossing"
  elif [[ $var == "lwallet" ]]; then
    spec_prj="lwallet"
<<<<<<< HEAD
  elif [[ $var == "wallet" ]]; then
    spec_prj="wallet"
=======
  elif [[ $var == "explorer" ]]; then
    spec_prj="explorer"
>>>>>>> 060f9167
  elif [[ $var == "tools" ]]; then
    spec_prj="tools"
  elif [[ " $projects " =~ " $var " ]]; then
    spec_prj=$var
  # otherwise pass the arg to stack
  else
    args="$args $var"
  fi
done

if [[ $prodModesCounter -gt 1 ]]; then
  echo "More than one of --tns --tn --qa specified" >&2
  exit 23
fi

commonargs='--test --no-haddock-deps --bench --jobs=4'
norun='--no-run-tests --no-run-benchmarks'

if [[ $no_nix == true ]]; then
  commonargs="$commonargs --no-nix"
fi

if [[ "$prodMode" != "" ]]; then
  commonargs="$commonargs --flag cardano-sl-core:-dev-mode"
  export CSL_SYSTEM_TAG=linux64
fi

if [[ $explorer == false ]]; then
  commonargs="$commonargs --flag cardano-sl:-with-explorer"
fi

if [[ $wallet == true ]]; then
  commonargs="$commonargs --flag cardano-sl:with-wallet"
fi

if [[ $for_installer == true ]]; then
  commonargs="$commonargs --flag cardano-sl-tools:for-installer"
fi

# CONFIG = dev, prod, or wallet
dconfig=dev
if [[ "$prodMode" != "" ]]; then
  dconfig=$prodMode
  if [[ $wallet == true ]]; then
    dconfig="${dconfig}_wallet"
  fi
fi
ghc_opts="-DCONFIG=$dconfig"

if [[ $no_fast == true ]];
  then fast=""
  else fast="--fast"
fi

if [[ $werror == true ]];
  then ghc_opts="$ghc_opts -Werror"
  else ghc_opts="$ghc_opts -Wwarn"
fi

if [[ $ram == true ]];
  then ghc_opts="$ghc_opts +RTS -A2G -n4m -RTS"
  else ghc_opts="$ghc_opts +RTS -A256m -n2m -RTS"
fi

xperl='$|++; s/(.*) Compiling\s([^\s]+)\s+\(\s+([^\/]+).*/\1 \2/p'
xgrep="((^.*warning.*$|^.*error.*$|^    .*$|^.*can't find source.*$|^Module imports form a cycle.*$|^  which imports.*$)|^)"

if [[ $clean == true ]]; then

  echo "Cleaning cardano-sl-tools"
  stack clean cardano-sl-tools

  echo "Cleaning cardano-sl-lwallet"
  stack clean cardano-sl-lwallet
<<<<<<< HEAD
  echo "Cleaning cardano-sl-wallet"
  stack clean cardano-sl-wallet
=======

  echo "Cleaning cardano-sl-explorer"
  stack clean cardano-sl-explorer

>>>>>>> 060f9167
  echo "Cleaning cardano-sl"
  stack clean cardano-sl

  for prj in $projects; do
    echo "Cleaning cardano-sl-$prj"
    stack clean "cardano-sl-$prj"
  done
  exit
fi

to_build=''
if [[ $spec_prj == "" ]]; then
  for prj in $projects; do
    to_build="$to_build cardano-sl-$prj"
  done
<<<<<<< HEAD
  to_build="$to_build cardano-sl cardano-sl-lwallet cardano-sl-tools cardano-sl-wallet"
=======
  to_build="$to_build cardano-sl cardano-sl-lwallet cardano-sl-tools cardano-sl-explorer"
>>>>>>> 060f9167
elif [[ $spec_prj == "sl" ]]; then
  to_build="cardano-sl"
elif [[ $spec_prj == "lwallet" ]]; then
  to_build="cardano-sl-lwallet"
<<<<<<< HEAD
elif [[ $spec_prj == "wallet" ]]; then
  to_build="cardano-sl-wallet"
elif [[ $spec_prj == "sl+" ]]; then
  to_build="cardano-sl cardano-sl-lwallet cardano-sl-tools cardano-sl-wallet "
=======
elif [[ $spec_prj == "explorer" ]]; then
  to_build="cardano-sl-explorer"
elif [[ $spec_prj == "sl+" ]]; then
  to_build="cardano-sl cardano-sl-lwallet cardano-sl-tools cardano-sl-explorer"
>>>>>>> 060f9167
else
  to_build="cardano-sl-$spec_prj"
fi

<<<<<<< HEAD
# A warning for invalid flag usage when building wallet. This should not happen.
if [[ $to_build == *"wallet"* && $wallet == false ]]; then
  echo "You can't build output with wallet and not use wallet! Invalid flag '--no-wallet'."
=======
# A warning for invalid flag usage when building explorer. This should not happen.
if [[ $to_build == *"explorer"* && $explorer == false ]]; then
  echo "You can't build output with explorer and not use explorer! Invalid flag '--no-explorer'."
>>>>>>> 060f9167
  exit
fi

echo "Going to build: $to_build"
<<<<<<< HEAD
echo "'wallet' flag: $wallet"
=======
echo "'explorer' flag: $explorer"
>>>>>>> 060f9167

for prj in $to_build; do

  echo -e "Building $prj\n"
  sbuild="stack build --ghc-options=\"$ghc_opts\" $commonargs $norun --dependencies-only $args $prj"
  echo -e "$sbuild\n"
  eval $sbuild

  if [[ $no_code == true ]]; then
    ghc_opts_2="$ghc_opts -fwrite-interface -fno-code"
  else
    ghc_opts_2="$ghc_opts"
  fi

  stack build                               \
      --ghc-options="$ghc_opts_2"           \
      $commonargs $norun                    \
      $fast                                 \
      $args                                 \
      $prj                                  \
      2>&1                                  \
    | perl -pe "$xperl"                     \
    | { grep -E --color "$xgrep" || true; }
done

if [[ $test == true ]]; then
  stack build                               \
      --ghc-options="$ghc_opts"             \
      $commonargs                           \
      --no-run-benchmarks                   \
      $fast                                 \
      $args                                 \
      cardano-sl
fi

if [[ $coverage == true ]]; then
  stack build                               \
      --ghc-options="$ghc_opts"             \
      $commonargs                           \
      --no-run-benchmarks                   \
      $fast                                 \
      $args                                 \
      --coverage;
  stack hpc report $to_build
fi<|MERGE_RESOLUTION|>--- conflicted
+++ resolved
@@ -59,11 +59,7 @@
 # * Pass --for-installer to enable 'for-installer' flag (which means that most
 #   of executables won't be built).
 
-<<<<<<< HEAD
-# We can't have lwallet and wallet here, because it depends on 'cardano-sl'.
-=======
-# We can't have lwallet or explorer here, because it depends on 'cardano-sl'.
->>>>>>> 060f9167
+# We can't have lwallet, wallet or explorer here, because it depends on 'cardano-sl'.
 projects="core db lrc infra update ssc godtossing txp"
 
 args=''
@@ -159,13 +155,10 @@
     spec_prj="godtossing"
   elif [[ $var == "lwallet" ]]; then
     spec_prj="lwallet"
-<<<<<<< HEAD
   elif [[ $var == "wallet" ]]; then
     spec_prj="wallet"
-=======
   elif [[ $var == "explorer" ]]; then
     spec_prj="explorer"
->>>>>>> 060f9167
   elif [[ $var == "tools" ]]; then
     spec_prj="tools"
   elif [[ " $projects " =~ " $var " ]]; then
@@ -240,15 +233,13 @@
 
   echo "Cleaning cardano-sl-lwallet"
   stack clean cardano-sl-lwallet
-<<<<<<< HEAD
-  echo "Cleaning cardano-sl-wallet"
-  stack clean cardano-sl-wallet
-=======
+
+  echo "Cleaning cardano-wallet"
+  stack clean cardano-wallet
 
   echo "Cleaning cardano-sl-explorer"
   stack clean cardano-sl-explorer
 
->>>>>>> 060f9167
   echo "Cleaning cardano-sl"
   stack clean cardano-sl
 
@@ -264,48 +255,38 @@
   for prj in $projects; do
     to_build="$to_build cardano-sl-$prj"
   done
-<<<<<<< HEAD
-  to_build="$to_build cardano-sl cardano-sl-lwallet cardano-sl-tools cardano-sl-wallet"
-=======
-  to_build="$to_build cardano-sl cardano-sl-lwallet cardano-sl-tools cardano-sl-explorer"
->>>>>>> 060f9167
+
+  to_build="$to_build cardano-sl cardano-sl-lwallet cardano-sl-tools cardano-sl-wallet cardano-sl-explorer"
+
 elif [[ $spec_prj == "sl" ]]; then
   to_build="cardano-sl"
 elif [[ $spec_prj == "lwallet" ]]; then
   to_build="cardano-sl-lwallet"
-<<<<<<< HEAD
 elif [[ $spec_prj == "wallet" ]]; then
   to_build="cardano-sl-wallet"
-elif [[ $spec_prj == "sl+" ]]; then
-  to_build="cardano-sl cardano-sl-lwallet cardano-sl-tools cardano-sl-wallet "
-=======
 elif [[ $spec_prj == "explorer" ]]; then
   to_build="cardano-sl-explorer"
 elif [[ $spec_prj == "sl+" ]]; then
-  to_build="cardano-sl cardano-sl-lwallet cardano-sl-tools cardano-sl-explorer"
->>>>>>> 060f9167
+  to_build="cardano-sl cardano-sl-lwallet cardano-sl-tools cardano-sl-explorer cardano-sl-wallet "
 else
   to_build="cardano-sl-$spec_prj"
 fi
 
-<<<<<<< HEAD
 # A warning for invalid flag usage when building wallet. This should not happen.
 if [[ $to_build == *"wallet"* && $wallet == false ]]; then
   echo "You can't build output with wallet and not use wallet! Invalid flag '--no-wallet'."
-=======
+  exit
+fi
+
 # A warning for invalid flag usage when building explorer. This should not happen.
 if [[ $to_build == *"explorer"* && $explorer == false ]]; then
   echo "You can't build output with explorer and not use explorer! Invalid flag '--no-explorer'."
->>>>>>> 060f9167
   exit
 fi
 
 echo "Going to build: $to_build"
-<<<<<<< HEAD
 echo "'wallet' flag: $wallet"
-=======
 echo "'explorer' flag: $explorer"
->>>>>>> 060f9167
 
 for prj in $to_build; do
 
