{ localLib ? import ./../../../../lib.nix
, config ? {}
, numCoreNodes ? 4
, stateDir ? localLib.maybeEnv "CARDANO_STATE_DIR" "./state-demo"
, system ? builtins.currentSystem
, pkgs ? import localLib.fetchNixPkgs { inherit system config; }
, gitrev ? "123456" # Dummy git revision to prevent mass rebuilds
, ghcRuntimeArgs ? "-N2 -qg -A1m -I0 -T"
, additionalNodeArgs ? ""
}:

with localLib;

let
  demo-cluster = iohkPkgs.demoCluster.override {
    inherit gitrev numCoreNodes stateDir;
    keepAlive = false;
  };
  executables =  {
<<<<<<< HEAD
    integration-test = "${iohkPkgs.cardano-sl-wallet-new-static}/bin/cardano-integration-test";
=======
    integration-test = "${iohkPkgs.cardano-sl-wallet-new}/bin/wal-integr-test";
>>>>>>> e24a7c11
  };
  iohkPkgs = import ./../../../.. { inherit config system pkgs gitrev; };
in pkgs.writeScript "integration-tests" ''
  source ${demo-cluster}
  ${executables.integration-test} --tls-ca-cert ${stateDir}/tls/client/ca.crt --tls-client-cert ${stateDir}/tls/client/client.pem --tls-key ${stateDir}/tls/client/client.key

  EXIT_STATUS=$?
  stop_cardano
''<|MERGE_RESOLUTION|>--- conflicted
+++ resolved
@@ -17,11 +17,7 @@
     keepAlive = false;
   };
   executables =  {
-<<<<<<< HEAD
-    integration-test = "${iohkPkgs.cardano-sl-wallet-new-static}/bin/cardano-integration-test";
-=======
     integration-test = "${iohkPkgs.cardano-sl-wallet-new}/bin/wal-integr-test";
->>>>>>> e24a7c11
   };
   iohkPkgs = import ./../../../.. { inherit config system pkgs gitrev; };
 in pkgs.writeScript "integration-tests" ''
