--- conflicted
+++ resolved
@@ -83,12 +83,7 @@
       # cardano-sl-auxx = addGitRev (justStaticExecutables super.cardano-sl-auxx);
       cardano-sl-auxx = addGitRev (justStaticExecutables super.cardano-sl-auxx);
       cardano-sl-node = addGitRev super.cardano-sl-node;
-<<<<<<< HEAD
-      cardano-sl-wallet-new = addGitRev super.cardano-sl-wallet-new;
-      cardano-sl-wallet-new-static = justStaticExecutables self.cardano-sl-wallet-new;
-=======
       cardano-sl-wallet-new = addGitRev (justStaticExecutables (buildWithBenchmarks super.cardano-sl-wallet-new));
->>>>>>> e24a7c11
       cardano-sl-tools = addGitRev (justStaticExecutables (overrideCabal super.cardano-sl-tools (drv: {
         # waiting on load-command size fix in dyld
         doCheck = ! pkgs.stdenv.isDarwin;
@@ -96,7 +91,6 @@
 
       cardano-sl-node-static = justStaticExecutables self.cardano-sl-node;
       cardano-sl-explorer-static = addGitRev (justStaticExecutables self.cardano-sl-explorer);
-      cardano-sl-faucet-static = addGitRev (justStaticExecutables self.cardano-sl-faucet);
       cardano-report-server-static = justStaticExecutables self.cardano-report-server;
 
       # Undo configuration-nix.nix change to hardcode security binary on darwin
