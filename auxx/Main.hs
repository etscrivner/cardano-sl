module Main
       ( main
       ) where

import           Universum

import           Control.Exception.Safe (handle)
import           Data.Maybe (fromMaybe)
import           Formatting (sformat, shown, (%))
import           Mockable (Production (..), runProduction)
import qualified Network.Transport.TCP as TCP (TCPAddr (..))
import qualified System.IO.Temp as Temp
import           System.Wlog (LoggerName, logInfo)

import qualified Pos.Client.CLI as CLI
import           Pos.Context (NodeContext (..))
import           Pos.Core (ConfigurationError)
import           Pos.Crypto (ProtocolMagic)
import           Pos.DB.DB (initNodeDBs)
import           Pos.Infra.Diffusion.Types (Diffusion, hoistDiffusion)
import           Pos.Infra.Network.Types (NetworkConfig (..), Topology (..), topologyDequeuePolicy,
                                          topologyEnqueuePolicy, topologyFailurePolicy)
import           Pos.Infra.Ntp.Configuration (NtpConfiguration)
import           Pos.Launcher (HasConfigurations, NodeParams (..), NodeResources (..),
                               bracketNodeResources, loggerBracket, lpConsoleLog, runNode,
                               runRealMode, withConfigurations)
import           Pos.Txp (txpGlobalSettings)
import           Pos.Util (logException)
import           Pos.Util.CompileInfo (HasCompileInfo, retrieveCompileTimeInfo, withCompileInfo)
import           Pos.Util.Config (ConfigurationException (..))
import           Pos.Util.UserSecret (usVss)
import           Pos.WorkMode (EmptyMempoolExt, RealMode)

import           AuxxOptions (AuxxAction (..), AuxxOptions (..), AuxxStartMode (..), getAuxxOptions)
import           Mode (AuxxContext (..), AuxxMode, realModeToAuxx)
import           Plugin (auxxPlugin, rawExec)
import           Repl (PrintAction, WithCommandAction (..), withAuxxRepl)

loggerName :: LoggerName
loggerName = "auxx"

-- 'NodeParams' obtained using 'CLI.getNodeParams' are not perfect for
-- Auxx, so we need to adapt them slightly.
correctNodeParams :: AuxxOptions -> NodeParams -> Production (NodeParams, Bool)
correctNodeParams AuxxOptions {..} np = do
    (dbPath, isTempDbUsed) <- case npDbPathM np of
        Nothing -> do
            tempDir <- liftIO $ Temp.getCanonicalTemporaryDirectory
            dbPath <- liftIO $ Temp.createTempDirectory tempDir "nodedb"
            logInfo $ sformat ("Temporary db created: "%shown) dbPath
            return (dbPath, True)
        Just dbPath -> do
            logInfo $ sformat ("Supplied db used: "%shown) dbPath
            return (dbPath, False)
    let np' = np
            { npNetworkConfig = networkConfig
            , npRebuildDb = npRebuildDb np || isTempDbUsed
            , npDbPathM = Just dbPath }
    return (np', isTempDbUsed)
  where
    topology = TopologyAuxx aoPeers
    networkConfig =
        NetworkConfig
        { ncDefaultPort = 3000
        , ncSelfName = Nothing
        , ncEnqueuePolicy = topologyEnqueuePolicy topology
        , ncDequeuePolicy = topologyDequeuePolicy topology
        , ncFailurePolicy = topologyFailurePolicy topology
        , ncTopology = topology
        , ncTcpAddr = TCP.Unaddressable
        }

runNodeWithSinglePlugin ::
       (HasConfigurations, HasCompileInfo)
    => ProtocolMagic
    -> NodeResources EmptyMempoolExt
    -> (Diffusion AuxxMode -> AuxxMode ())
    -> Diffusion AuxxMode -> AuxxMode ()
runNodeWithSinglePlugin pm nr plugin =
    runNode pm nr [plugin]

action :: HasCompileInfo => AuxxOptions -> Either WithCommandAction Text -> Production ()
action opts@AuxxOptions {..} command = do
    let pa = either printAction (const putText) command
    case aoStartMode of
        Automatic
            ->
                handle @_ @ConfigurationException (\_ -> runWithoutNode pa)
              . handle @_ @ConfigurationError (\_ -> runWithoutNode pa)
              $ withConfigurations conf (runWithConfig pa)
        Light
            -> runWithoutNode pa
        _   -> withConfigurations conf (runWithConfig pa)

  where
    runWithoutNode :: PrintAction Production -> Production ()
    runWithoutNode printAction = printAction "Mode: light" >> rawExec Nothing Nothing opts Nothing command

    runWithConfig :: HasConfigurations => PrintAction Production -> NtpConfiguration -> ProtocolMagic -> Production ()
    runWithConfig printAction ntpConfig pm = do
        printAction "Mode: with-config"
        CLI.printInfoOnStart aoCommonNodeArgs ntpConfig
        (nodeParams, tempDbUsed) <-
            correctNodeParams opts =<< CLI.getNodeParams loggerName cArgs nArgs

        let toRealMode :: AuxxMode a -> RealMode EmptyMempoolExt a
            toRealMode auxxAction = do
                realModeContext <- ask
                let auxxContext =
                        AuxxContext
                        { acRealModeContext = realModeContext
                        , acTempDbUsed = tempDbUsed }
                lift $ runReaderT auxxAction auxxContext
            vssSK = fromMaybe (error "no user secret given")
                              (npUserSecret nodeParams ^. usVss)
            sscParams = CLI.gtSscParams cArgs vssSK (npBehaviorConfig nodeParams)

        bracketNodeResources nodeParams sscParams (txpGlobalSettings pm) (initNodeDBs pm) $ \nr -> Production $
            let NodeContext {..} = nrContext nr
                modifier = if aoStartMode == WithNode
                           then runNodeWithSinglePlugin pm nr
                           else identity
<<<<<<< HEAD
                auxxModeAction = modifier (auxxPlugin opts command)
             in runRealMode nr $ \diffusion ->
                    toRealMode (auxxModeAction (hoistDiffusion realModeToAuxx toRealMode diffusion))
=======
                auxxModeAction = modifier (auxxPlugin pm opts command)
             in runRealMode pm nr $ \diffusion ->
                    toRealMode (auxxModeAction (hoistDiffusion realModeToAuxx diffusion))
>>>>>>> e24a7c11

    cArgs@CLI.CommonNodeArgs {..} = aoCommonNodeArgs
    conf = CLI.configurationOptions (CLI.commonArgs cArgs)
    nArgs =
        CLI.NodeArgs {behaviorConfigPath = Nothing}

main :: IO ()
main = withCompileInfo $(retrieveCompileTimeInfo) $ do
    opts <- getAuxxOptions
    let disableConsoleLog
            | Repl <- aoAction opts =
                  -- Logging in the REPL disrupts the prompt,
                  -- so we disable it.
                  -- TODO: When LW-25 is resolved we also want
                  -- to be able to enable logging in REPL using
                  -- a Haskeline-compatible print action.
                  \lp -> lp { lpConsoleLog = Just False }
            | otherwise = identity
        loggingParams = disableConsoleLog $
            CLI.loggingParams loggerName (aoCommonNodeArgs opts)
    loggerBracket loggingParams . logException "auxx" $ do
        let runAction a = runProduction $ action opts a
        case aoAction opts of
            Repl    -> withAuxxRepl $ \c -> runAction (Left c)
            Cmd cmd -> runAction (Right cmd)<|MERGE_RESOLUTION|>--- conflicted
+++ resolved
@@ -120,15 +120,9 @@
                 modifier = if aoStartMode == WithNode
                            then runNodeWithSinglePlugin pm nr
                            else identity
-<<<<<<< HEAD
-                auxxModeAction = modifier (auxxPlugin opts command)
-             in runRealMode nr $ \diffusion ->
-                    toRealMode (auxxModeAction (hoistDiffusion realModeToAuxx toRealMode diffusion))
-=======
                 auxxModeAction = modifier (auxxPlugin pm opts command)
              in runRealMode pm nr $ \diffusion ->
-                    toRealMode (auxxModeAction (hoistDiffusion realModeToAuxx diffusion))
->>>>>>> e24a7c11
+                    toRealMode (auxxModeAction (hoistDiffusion realModeToAuxx toRealMode diffusion))
 
     cArgs@CLI.CommonNodeArgs {..} = aoCommonNodeArgs
     conf = CLI.configurationOptions (CLI.commonArgs cArgs)
