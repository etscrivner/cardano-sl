name:                cardano-sl-update
<<<<<<< HEAD
version:             0.4.3
=======
version:             0.4.4
>>>>>>> dd9a6742
synopsis:            Cardano SL - update
description:         Cardano SL - update
license:             MIT
license-file:        LICENSE
author:              Serokell
maintainer:          hi@serokell.io
copyright:           2016 IOHK
category:            Currency
build-type:          Simple
cabal-version:       >=1.10

library
  exposed-modules:     Pos.Update.Error
                       Pos.Update.Core
                       Pos.Update.Core.Types
                       Pos.Update.Mode
                       Pos.Update.DB
                       Pos.Update.Constants

                       Pos.Binary.Update

                       -- Poll
                       Pos.Update.Poll.Types
                       Pos.Update.Poll.Modifier
                       Pos.Update.Poll.PollState

                       -- MemState
                       Pos.Update.MemState
                       Pos.Update.MemState.Functions
                       Pos.Update.MemState.Types

                       -- Context-like things
                       Pos.Update.Context
                       Pos.Update.Params

  build-depends:       QuickCheck
                     , aeson
                     , base
                     , binary
                     , cardano-sl-core
                     , cardano-sl-db
                     , cardano-sl-infra
                     , cardano-sl-lrc
                     , concurrent-extra
                     , data-default
                     , exceptions
                     , formatting
                     , hashable
                     , lens
                     , log-warper
                     , mtl
                     , node-sketch
                     , parsec
                     , rocksdb
                     , safecopy
                     , serokell-util
                     , stm
                     , tagged
                     , template-haskell
                     , text
                     , text-format
                     , th-lift-instances
                     , time-units
                     , universum
                     , unordered-containers

  default-language:    Haskell2010

  default-extensions:  DeriveDataTypeable
                       DeriveGeneric
                       GeneralizedNewtypeDeriving
                       StandaloneDeriving
                       FlexibleContexts
                       FlexibleInstances
                       MultiParamTypeClasses
                       FunctionalDependencies
                       DefaultSignatures
                       NoImplicitPrelude
                       OverloadedStrings
                       RecordWildCards
                       TypeApplications
                       TupleSections
                       ViewPatterns
                       LambdaCase
                       MultiWayIf
                       ConstraintKinds
                       UndecidableInstances
                       BangPatterns

  ghc-options:         -Wall
                       -fno-warn-orphans
                       -O2

  build-tools: cpphs >= 1.19
  ghc-options: -pgmP cpphs -optP --cpp<|MERGE_RESOLUTION|>--- conflicted
+++ resolved
@@ -1,9 +1,5 @@
 name:                cardano-sl-update
-<<<<<<< HEAD
-version:             0.4.3
-=======
 version:             0.4.4
->>>>>>> dd9a6742
 synopsis:            Cardano SL - update
 description:         Cardano SL - update
 license:             MIT
