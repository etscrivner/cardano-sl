{-# LANGUAGE TypeOperators #-}

-- | Logic for global processing of transactions.  Global transaction
-- is a transaction which has already been added to the blockchain.

module Pos.Txp.Logic.Global
       ( txpGlobalSettings

       -- * Helpers
       , ProcessBlundsSettings (..)
       , processBlunds
       , applyBlocksWith
       , blundToAuxNUndo
       ) where

import           Universum

import           Control.Lens (magnify, zoom)
import           Control.Monad.Except (throwError)
import           Data.Default (Default, def)
import           Data.Functor.Contravariant (contramap)
import qualified Data.HashMap.Strict as HM
import qualified Data.List.NonEmpty as NE
import           Formatting (build, sformat, (%))
import           Serokell.Util (listJson)

<<<<<<< HEAD
import           Pos.Core (HasCoreConfiguration, HasGenesisData, ProtocolMagic, StakeholderId, epochIndexL)
=======
import           Pos.Core (HasCoreConfiguration, HasGenesisData, ProtocolMagic,
                     epochIndexL)
>>>>>>> 961874f7
import           Pos.Core.Block.Union (ComponentBlock (..))
import           Pos.Core.Chrono (NE, NewestFirst (..), OldestFirst (..))
import           Pos.Core.Txp (TxAux, TxUndo, TxpUndo)
import           Pos.DB (SomeBatchOp (..))
import           Pos.DB.Class (gsAdoptedBVData)
import qualified Pos.DB.GState.Stakes as DB
import           Pos.Exception (assertionFailed)
import           Pos.Txp.Base (flattenTxPayload)
import           Pos.Txp.Configuration (TxpConfiguration (..), txpConfiguration)
import qualified Pos.Txp.DB as DB
import           Pos.Txp.Logic.Common (buildUtxo, buildUtxoForRollback)
import           Pos.Txp.Settings.Global (TxpBlock, TxpBlund, TxpCommonMode,
                     TxpGlobalApplyMode, TxpGlobalRollbackMode,
                     TxpGlobalSettings (..), TxpGlobalVerifyMode)
import           Pos.Txp.Toil (ExtendedGlobalToilM, GlobalToilEnv (..),
                     GlobalToilM, GlobalToilState (..), StakesView (..),
                     ToilVerFailure, Utxo, UtxoM, UtxoModifier, applyToil,
                     defGlobalToilState, gtsUtxoModifier, rollbackToil,
                     runGlobalToilMBase, runUtxoM, utxoToLookup, verifyToil)
import           Pos.Util.AssertMode (inAssertMode)
import qualified Pos.Util.Modifier as MM
import           Pos.Util.Trace (Trace)
import           Pos.Util.Trace.Unstructured (LogItem, logDebug, publicPrivateLogItem)


logCreatedStakeholderIdsAfterToil
    :: Applicative m
    => Trace m LogItem
    -> [StakeholderId]
    -> m ()
logCreatedStakeholderIdsAfterToil logTrace createdStakes =
    unless (null createdStakes) $
        logDebug logTrace (sformat ("Stakes for "%listJson%" will be created in StakesDB") createdStakes)


----------------------------------------------------------------------------
-- Settings
----------------------------------------------------------------------------

-- | Settings used for global transactions data processing used by a
-- simple full node.
txpGlobalSettings :: HasGenesisData => ProtocolMagic -> TxpGlobalSettings
txpGlobalSettings pm =
    TxpGlobalSettings
    { tgsVerifyBlocks = \_ -> verifyBlocks pm
    , tgsApplyBlocks =  \logTrace -> applyBlocksWith logTrace pm (processBlundsSettings False ((fmap . fmap) (logCreatedStakeholderIdsAfterToil logTrace) applyToil))
    , tgsRollbackBlocks = rollbackBlocks
    }

----------------------------------------------------------------------------
-- Verify
----------------------------------------------------------------------------

verifyBlocks ::
       forall m. (TxpGlobalVerifyMode m)
    => ProtocolMagic
    -> Bool
    -> OldestFirst NE TxpBlock
    -> m $ Either ToilVerFailure $ OldestFirst NE TxpUndo
verifyBlocks pm verifyAllIsKnown newChain = runExceptT $ do
    bvd <- gsAdoptedBVData
    let verifyPure :: [TxAux] -> UtxoM (Either ToilVerFailure TxpUndo)
        verifyPure = runExceptT
            . verifyToil pm bvd (tcAssetLockedSrcAddrs txpConfiguration) epoch verifyAllIsKnown
        foldStep ::
               (UtxoModifier, [TxpUndo])
            -> TxpBlock
            -> ExceptT ToilVerFailure m (UtxoModifier, [TxpUndo])
        foldStep (modifier, undos) (convertPayload -> txAuxes) = do
            baseUtxo <- utxoToLookup <$> buildUtxo modifier txAuxes
            case runUtxoM modifier baseUtxo (verifyPure txAuxes) of
                (Left err, _) -> throwError err
                (Right txpUndo, newModifier) ->
                    return (newModifier, txpUndo : undos)
        -- 'NE.fromList' is safe here, because there will be at least
        -- one 'foldStep' (since 'newChain' is not empty) and it will
        -- either fail (and then 'convertRes' will not be called) or
        -- will prepend something to the result.
        convertRes :: (UtxoModifier, [TxpUndo]) -> OldestFirst NE TxpUndo
        convertRes = OldestFirst . NE.fromList . reverse . snd
    convertRes <$> foldM foldStep mempty newChain
  where
    epoch = NE.last (getOldestFirst newChain) ^. epochIndexL
    convertPayload :: TxpBlock -> [TxAux]
    convertPayload (ComponentBlockMain _ payload) = flattenTxPayload payload
    convertPayload (ComponentBlockGenesis _)      = []

----------------------------------------------------------------------------
-- General processing
----------------------------------------------------------------------------

data ProcessBlundsSettings extraEnv extraState m = ProcessBlundsSettings
    { pbsProcessSingle   :: TxpBlund -> ExtendedGlobalToilM extraEnv extraState (m ())
    , pbsCreateEnv       :: Utxo -> [TxAux] -> m extraEnv
    , pbsExtraOperations :: extraState -> SomeBatchOp
    , pbsIsRollback      :: !Bool
    -- ^ This flag specifies whether we want to rollback transactions
    -- or apply them. It affects the way we construct base 'Utxo'. If
    -- we want to apply transactions, we should use 'buildUtxo' to
    -- resolved all their inputs. But if we want to rollback them, we
    -- should turn known outputs of transactions into 'Utxo'.
    }

processBlunds ::
       forall extraEnv extraState m. (TxpCommonMode m, Default extraState)
    => ProcessBlundsSettings extraEnv extraState m
    -> NE TxpBlund
    -> m SomeBatchOp
processBlunds ProcessBlundsSettings {..} blunds = do
    let toBatchOp (gts, extra) =
            globalToilStateToBatch gts <> pbsExtraOperations extra
    totalStake <- DB.getRealTotalStake -- doesn't change
    -- Note: base utxo also doesn't change, but we build it on each
    -- step (for different sets of transactions), because
    -- 'UtxoModifier' may accumulate some data and it may be more
    -- efficient.

    -- Another note: if we rollback transactions, we don't really need
    -- base utxo, but we have a sanity check in 'utxoDel' which forces
    -- us to construct base utxo here.
    let buildBaseUtxo :: UtxoModifier -> [TxAux] -> m Utxo
        buildBaseUtxo
            | pbsIsRollback = buildUtxoForRollback
            | otherwise = buildUtxo

    let step ::
               (GlobalToilState, extraState)
            -> TxpBlund
            -> m (GlobalToilState, extraState)
        step st txpBlund = do
            let processSingle   = pbsProcessSingle txpBlund
                txAuxesAndUndos = blundToAuxNUndo txpBlund
                txAuxes = fst <$> txAuxesAndUndos
            baseUtxo <- buildBaseUtxo (st ^. _1 . gtsUtxoModifier) txAuxes
            extraEnv <- pbsCreateEnv baseUtxo txAuxes
            let gte =
                    GlobalToilEnv
                        { _gteUtxo = utxoToLookup baseUtxo
                        , _gteTotalStake = totalStake
                        }
            let env = (gte, extraEnv)
            -- The 'processSingle' produces an 'm ()', so that it can do
            -- logging after it completes ('processSingle' is pure).
            (finalAction, s) <- runGlobalToilMBase DB.getRealStake . flip runStateT st .
                usingReaderT env $
                processSingle
            finalAction
            pure s

    toBatchOp <$> foldM step (defGlobalToilState, def) blunds

----------------------------------------------------------------------------
-- Apply and rollback
----------------------------------------------------------------------------

applyBlocksWith ::
       forall extraEnv extraState ctx m.
       (TxpGlobalApplyMode ctx m, Default extraState)
    => Trace m LogItem
    -> ProtocolMagic
    -> ProcessBlundsSettings extraEnv extraState m
    -> OldestFirst NE TxpBlund
    -> m SomeBatchOp
applyBlocksWith logTrace pm settings blunds = do
    let blocks = map fst blunds
    inAssertMode $ do
        verdict <- verifyBlocks pm False blocks
        whenLeft verdict $
              assertionFailed (contramap publicPrivateLogItem logTrace) .
              sformat ("we are trying to apply txp blocks which we fail to verify: "%build)
    processBlunds settings (getOldestFirst blunds)

processBlundsSettings ::
       forall m. Monad m
    => Bool
    -> ([(TxAux, TxUndo)] -> GlobalToilM (m ()))
    -> ProcessBlundsSettings () () m
processBlundsSettings isRollback pureAction =
    ProcessBlundsSettings
        { pbsProcessSingle = processSingle
        , pbsCreateEnv = \_ _ -> pure ()
        , pbsExtraOperations = const mempty
        , pbsIsRollback = isRollback
        }
  where
    processSingle :: TxpBlund -> ExtendedGlobalToilM () () (m ())
    processSingle = zoom _1 . magnify _1 . pureAction . blundToAuxNUndo

rollbackBlocks ::
       forall m. (TxpGlobalRollbackMode m)
    => Trace m LogItem
    -> NewestFirst NE TxpBlund
    -> m SomeBatchOp
rollbackBlocks logTrace (NewestFirst blunds) =
    processBlunds (processBlundsSettings True ((fmap . fmap ) (logCreatedStakeholderIdsAfterToil logTrace) rollbackToil)) blunds
    --processBlunds (processBlundsSettings True rollbackToil) blunds

----------------------------------------------------------------------------
-- Helpers
----------------------------------------------------------------------------

-- | Convert 'GlobalToilState' to batch of database operations.
globalToilStateToBatch :: HasCoreConfiguration => GlobalToilState -> SomeBatchOp
globalToilStateToBatch GlobalToilState {..} =
    SomeBatchOp [SomeBatchOp utxoOps, SomeBatchOp stakesOps]
  where
    StakesView (HM.toList -> stakes) total = _gtsStakesView
    utxoOps =
        map DB.DelTxIn (MM.deletions _gtsUtxoModifier) ++
        map (uncurry DB.AddTxOut) (MM.insertions _gtsUtxoModifier)
    stakesOps = addTotalStakeOp $ map (uncurry DB.PutFtsStake) stakes
    addTotalStakeOp =
        case total of
            Nothing -> identity
            Just x  -> (DB.PutTotalStake x :)

-- Zip block's TxAuxes and corresponding TxUndos.
blundToAuxNUndo :: TxpBlund -> [(TxAux, TxUndo)]
blundToAuxNUndo (ComponentBlockGenesis _ , _)        = []
blundToAuxNUndo (ComponentBlockMain _ payload, undo) = zip (flattenTxPayload payload) undo<|MERGE_RESOLUTION|>--- conflicted
+++ resolved
@@ -24,12 +24,8 @@
 import           Formatting (build, sformat, (%))
 import           Serokell.Util (listJson)
 
-<<<<<<< HEAD
-import           Pos.Core (HasCoreConfiguration, HasGenesisData, ProtocolMagic, StakeholderId, epochIndexL)
-=======
 import           Pos.Core (HasCoreConfiguration, HasGenesisData, ProtocolMagic,
-                     epochIndexL)
->>>>>>> 961874f7
+                     StakeholderId, epochIndexL)
 import           Pos.Core.Block.Union (ComponentBlock (..))
 import           Pos.Core.Chrono (NE, NewestFirst (..), OldestFirst (..))
 import           Pos.Core.Txp (TxAux, TxUndo, TxpUndo)
@@ -52,7 +48,8 @@
 import           Pos.Util.AssertMode (inAssertMode)
 import qualified Pos.Util.Modifier as MM
 import           Pos.Util.Trace (Trace)
-import           Pos.Util.Trace.Unstructured (LogItem, logDebug, publicPrivateLogItem)
+import           Pos.Util.Trace.Unstructured (LogItem, logDebug,
+                     publicPrivateLogItem)
 
 
 logCreatedStakeholderIdsAfterToil
