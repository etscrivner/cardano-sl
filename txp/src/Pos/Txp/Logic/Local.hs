--- conflicted
+++ resolved
@@ -59,20 +59,13 @@
 -- | Process transaction. 'TxId' is expected to be the hash of
 -- transaction in 'TxAux'. Separation is supported for optimization
 -- only.
-<<<<<<< HEAD
 txProcessTransaction :: (TxpProcessTransactionMode ctx m)
     => Trace m LogItem
     -> Trace m Value -- ^ Json log.
+    -> ProtocolMagic
     -> (TxId, TxAux) -> m (Either ToilVerFailure ())
-txProcessTransaction logTrace jsonLog itw = do
-    withStateLock jsonLog LowPriority ProcessTransaction $ \__tip -> txProcessTransactionNoLock logTrace itw
-=======
-txProcessTransaction
-    :: ( TxpProcessTransactionMode ctx m)
-    => ProtocolMagic -> (TxId, TxAux) -> m (Either ToilVerFailure ())
-txProcessTransaction pm itw =
-    withStateLock LowPriority ProcessTransaction $ \__tip -> txProcessTransactionNoLock pm itw
->>>>>>> 3e300b2c
+txProcessTransaction logTrace jsonLog pm itw = do
+    withStateLock jsonLog LowPriority ProcessTransaction $ \__tip -> txProcessTransactionNoLock logTrace pm itw
 
 -- | Unsafe version of 'txProcessTransaction' which doesn't take a
 -- lock. Can be used in tests.
@@ -81,19 +74,12 @@
        ( TxpLocalWorkMode ctx m
        , MempoolExt m ~ ()
        )
-<<<<<<< HEAD
-    => Trace m LogItem 
+    => Trace m LogItem
+    -> ProtocolMagic
     -> (TxId, TxAux)
     -> m (Either ToilVerFailure ())
-txProcessTransactionNoLock logTrace=
+txProcessTransactionNoLock logTrace pm =
     txProcessTransactionAbstract logTrace buildContext processTxHoisted
-=======
-    => ProtocolMagic
-    -> (TxId, TxAux)
-    -> m (Either ToilVerFailure ())
-txProcessTransactionNoLock pm =
-    txProcessTransactionAbstract buildContext processTxHoisted
->>>>>>> 3e300b2c
   where
     buildContext :: Utxo -> TxAux -> m ()
     buildContext _ _ = pure ()
@@ -257,8 +243,8 @@
 -- mempool normalization whenever we apply/rollback a block. That's
 -- because we can't make them both atomically, i. e. can't guarantee
 -- that either none or both of them will be done.
-txGetPayload 
-    :: (MonadIO m, MonadTxpMem ext ctx m) 
+txGetPayload
+    :: (MonadIO m, MonadTxpMem ext ctx m)
     => Trace m LogItem
     -> HeaderHash
     -> m [TxAux]
