{-# LANGUAGE ScopedTypeVariables #-}
{-# LANGUAGE TemplateHaskell     #-}

-- | Core types. TODO: we need to have a meeting, come up with project
-- structure and follow it.

module Pos.Core.Types
       (
        -- * Address
         Address (..)
       , AddrPkAttrs (..)
       , AddressHash
       , StakeholderId
       , StakesMap
       , GenesisStakes (..)

       , Timestamp (..)

        -- * ChainDifficulty
       , ChainDifficulty (..)

        -- * Version
       , ApplicationName
       , getApplicationName
       , BlockVersion (..)
       , NumSoftwareVersion
       , SoftwareVersion (..)
       , applicationNameMaxLength
       , mkApplicationName

       -- * Update system
       , BlockVersionData (..)

       -- * HeaderHash related types and functions
       , BlockHeaderStub
       , HeaderHash
       , headerHashF

       , ProxySigLight
       , ProxySKLight
       , ProxySigHeavy
       , ProxySKHeavy

       , SharedSeed (..)
       , SlotLeaders

         -- * Coin
       , Coin
       , CoinPortion
       , coinF
       , unsafeGetCoin
       , getCoinPortion
       , mkCoin
       , coinPortionDenominator
       , mkCoinPortion
       , unsafeCoinPortionFromDouble

        -- * Slotting
       , EpochIndex (..)
       , FlatSlotId
       , LocalSlotIndex (getSlotIndex)
       , mkLocalSlotIndex
       , SlotId (..)
       , EpochOrSlot (..)
       , slotIdF
       , epochOrSlot

       -- * Scripting
       , Script(..)
       , Script_v0
       , ScriptVersion
       ) where

import           Universum

import           Control.Monad.Except       (MonadError (throwError))
import           Crypto.Hash                (Blake2b_224)
import           Data.Char                  (isAscii)
import           Data.Data                  (Data)
import           Data.Default               (Default (..))
import           Data.Hashable              (Hashable)
import           Data.Ix                    (Ix)
import qualified Data.Text                  as T
import qualified Data.Text.Buildable        as Buildable
import           Data.Time.Units            (Millisecond)
import           Formatting                 (Format, bprint, build, formatToString, int,
                                             ords, shown, stext, (%))
import qualified PlutusCore.Program         as PLCore
import qualified Prelude
import           Serokell.AcidState         ()
import           Serokell.Data.Memory.Units (Byte)
import           Serokell.Util.Base16       (formatBase16)

import           Pos.Core.Constants.Raw     (epochSlots)
import           Pos.Core.Fee               (TxFeePolicy)
import           Pos.Core.Timestamp         (Timestamp (..))
import           Pos.Crypto                 (AbstractHash, HDAddressPayload, Hash,
                                             ProxySecretKey, ProxySignature, PublicKey,
                                             RedeemPublicKey)
import           Pos.Data.Attributes        (Attributes)

----------------------------------------------------------------------------
-- Address
----------------------------------------------------------------------------

-- | Hash of address
type AddressHash = AbstractHash Blake2b_224

-- | Stakeholder identifier (stakeholders are identified by their public keys)
type StakeholderId = AddressHash PublicKey

-- | Address is where you can send coins.
data Address
    = PubKeyAddress
          { addrKeyHash      :: !(AddressHash PublicKey)
          , addrPkAttributes :: !(Attributes AddrPkAttrs) }
    | ScriptAddress
          { addrScriptHash :: !(AddressHash Script) }
    | RedeemAddress
          { addrRedeemKeyHash :: !(AddressHash RedeemPublicKey) }
    | UnknownAddressType !Word8 !ByteString
    deriving (Eq, Ord, Generic, Typeable, Show)

instance NFData Address

newtype AddrPkAttrs = AddrPkAttrs
    { addrPkDerivationPath :: Maybe HDAddressPayload
    } deriving (Eq, Ord, Show, Generic, Typeable, NFData)

instance Default AddrPkAttrs where
    def = AddrPkAttrs Nothing

<<<<<<< HEAD
=======
type AddressHash = AbstractHash Blake2b_224

-- | Stakeholder identifier (stakeholders are identified by their public keys)
type StakeholderId = AddressHash PublicKey

-- | A mapping between stakeholders and they stakes.
type StakesMap = HashMap StakeholderId Coin

newtype GenesisStakes = GenesisStakes { unGenesisStakes :: StakesMap }

instance NFData Address

>>>>>>> 9fd9b06b
----------------------------------------------------------------------------
-- ChainDifficulty
----------------------------------------------------------------------------

-- | Chain difficulty represents necessary effort to generate a
-- chain. In the simplest case it can be number of blocks in chain.
newtype ChainDifficulty = ChainDifficulty
    { getChainDifficulty :: Word64
    } deriving (Show, Eq, Ord, Num, Enum, Real, Integral, Generic, Buildable, Typeable, NFData)

----------------------------------------------------------------------------
-- Version
----------------------------------------------------------------------------

-- | Communication protocol version.
data BlockVersion = BlockVersion
    { bvMajor :: !Word16
    , bvMinor :: !Word16
    , bvAlt   :: !Word8
    } deriving (Eq, Generic, Ord, Typeable)

newtype ApplicationName = ApplicationName
    { getApplicationName :: Text
    } deriving (Eq, Ord, Show, Generic, Typeable, ToString, Hashable, Buildable, NFData)

-- | Smart constructor of 'ApplicationName'.
mkApplicationName :: MonadFail m => Text -> m ApplicationName
mkApplicationName appName
    | length appName > applicationNameMaxLength =
        fail "ApplicationName: too long string passed"
    | T.any (not . isAscii) appName =
        fail "ApplicationName: not ascii string passed"
    | otherwise = pure $ ApplicationName appName

applicationNameMaxLength :: Integral i => i
applicationNameMaxLength = 12

-- | Numeric software version associated with ApplicationName.
type NumSoftwareVersion = Word32

-- | Software version.
data SoftwareVersion = SoftwareVersion
    { svAppName :: !ApplicationName
    , svNumber  :: !NumSoftwareVersion
    } deriving (Eq, Generic, Ord, Typeable)

instance Buildable SoftwareVersion where
    build SoftwareVersion {..} =
      bprint (stext % ":" % int)
         (getApplicationName svAppName) svNumber

instance Show SoftwareVersion where
    show = toString . pretty

instance Show BlockVersion where
    show BlockVersion {..} =
        intercalate "." [show bvMajor, show bvMinor, show bvAlt]

instance Buildable BlockVersion where
    build = bprint shown

instance Hashable SoftwareVersion
instance Hashable BlockVersion

instance NFData BlockVersion
instance NFData SoftwareVersion

----------------------------------------------------------------------------
-- Values updatable by update system
----------------------------------------------------------------------------

-- | Data which is associated with 'BlockVersion'.
data BlockVersionData = BlockVersionData
    { bvdScriptVersion     :: !ScriptVersion
    , bvdSlotDuration      :: !Millisecond
    , bvdMaxBlockSize      :: !Byte
    , bvdMaxHeaderSize     :: !Byte
    , bvdMaxTxSize         :: !Byte
    , bvdMaxProposalSize   :: !Byte
    , bvdMpcThd            :: !CoinPortion
    , bvdHeavyDelThd       :: !CoinPortion
    , bvdUpdateVoteThd     :: !CoinPortion
    , bvdUpdateProposalThd :: !CoinPortion
    , bvdUpdateImplicit    :: !FlatSlotId
    , bvdUpdateSoftforkThd :: !CoinPortion
    , bvdTxFeePolicy       :: !(Maybe TxFeePolicy)
    } deriving (Show, Eq, Generic, Typeable)

----------------------------------------------------------------------------
-- HeaderHash
----------------------------------------------------------------------------

-- | 'Hash' of block header. This should be @Hash (BlockHeader ssc)@
-- but we don't want to have @ssc@ in 'HeaderHash' type.
type HeaderHash = Hash BlockHeaderStub
data BlockHeaderStub

-- | Specialized formatter for 'HeaderHash'.
headerHashF :: Format r (HeaderHash -> r)
headerHashF = build

----------------------------------------------------------------------------
-- Proxy signatures and delegation
----------------------------------------------------------------------------

-- | Proxy signature, that holds a pair of epoch indices. Block is
-- valid if its epoch index is inside this range.
type ProxySigLight a = ProxySignature (EpochIndex, EpochIndex) a

-- | Same alias for the proxy secret key (see 'ProxySigLight').
type ProxySKLight = ProxySecretKey (EpochIndex, EpochIndex)

-- | Simple proxy signature without ttl/epoch index
-- constraints. 'EpochIndex' inside is needed for replay attack
-- prevention (it should match epoch of the block psk is announced
-- in).
type ProxySigHeavy a = ProxySignature EpochIndex a

-- | Heavy delegation psk.
type ProxySKHeavy = ProxySecretKey EpochIndex

----------------------------------------------------------------------------
-- SSC. It means shared seed computation, btw
----------------------------------------------------------------------------

-- | This is a shared seed used for follow-the-satoshi. This seed is
-- randomly generated by each party and eventually they agree on the
-- same value.
newtype SharedSeed = SharedSeed
    { getSharedSeed :: ByteString
    } deriving (Show, Eq, Ord, Generic, NFData, Typeable)

instance Buildable SharedSeed where
    build = formatBase16 . getSharedSeed

-- | 'NonEmpty' list of slot leaders.
type SlotLeaders = NonEmpty StakeholderId

----------------------------------------------------------------------------
-- Coin
----------------------------------------------------------------------------

-- | Coin is the least possible unit of currency.
newtype Coin = Coin
    { getCoin :: Word64
    } deriving (Show, Ord, Eq, Generic, Hashable, Data, NFData)

instance Buildable Coin where
    build (Coin n) = bprint (int%" coin(s)") n

instance Bounded Coin where
    minBound = Coin 0
    maxBound = Coin maxCoinVal

-- | Maximal possible value of 'Coin'.
maxCoinVal :: Word64
maxCoinVal = 45000000000000000

-- FIXME: This operation is unsafe because it doesn't check 'maxCoinVal'.
-- | Make Coin from Word64.
mkCoin :: Word64 -> Coin
mkCoin = Coin
{-# INLINE mkCoin #-}

-- | Coin formatter which restricts type.
coinF :: Format r (Coin -> r)
coinF = build

-- | Unwraps 'Coin'. It's called “unsafe” so that people wouldn't use it
-- willy-nilly if they want to sum coins or something. It's actually safe.
unsafeGetCoin :: Coin -> Word64
unsafeGetCoin = getCoin
{-# INLINE unsafeGetCoin #-}

-- | CoinPortion is some portion of Coin, it must be in [0 .. coinPortionDenominator].
-- Main usage of it is multiplication with Coin. Usually it's needed to
-- determine some threshold expressed as portion of total stake.
newtype CoinPortion = CoinPortion
    { getCoinPortion :: Word64
    } deriving (Show, Ord, Eq, Generic, Typeable, NFData)

-- | Denominator used by 'CoinPortion'.
coinPortionDenominator :: Word64
coinPortionDenominator = (10 :: Word64) ^ (15 :: Word64)

-- | Make 'CoinPortion' from 'Word64' checking whether it is not greater
-- than 'coinPortionDenominator'.
mkCoinPortion
    :: MonadFail m
    => Word64 -> m CoinPortion
mkCoinPortion x
    | x <= coinPortionDenominator = pure $ CoinPortion x
    | otherwise = fail err
  where
    err =
        formatToString
            ("mkCoinPortion: value is greater than coinPortionDenominator: "
            %int) x

-- | Make CoinPortion from Double. Caller must ensure that value is in [0 .. 1].
-- Internally 'CoinPortion' stores 'Word64' which is divided by 'coinPortionDenominator'
-- to get actual value. So some rounding may take place.
unsafeCoinPortionFromDouble :: Double -> CoinPortion
unsafeCoinPortionFromDouble x
    | 0 <= x && x <= 1 = CoinPortion v
    | otherwise = error "unsafeCoinPortionFromDouble: double not in [0, 1]"
  where
    v = round $ realToFrac coinPortionDenominator * x
{-# INLINE unsafeCoinPortionFromDouble #-}

----------------------------------------------------------------------------
-- Slotting
----------------------------------------------------------------------------

-- | Index of epoch.
newtype EpochIndex = EpochIndex
    { getEpochIndex :: Word64
    } deriving (Show, Eq, Ord, Num, Enum, Ix, Integral, Real, Generic, Hashable, Bounded, Typeable, NFData)

instance Buildable EpochIndex where
    build = bprint ("epoch #"%int)

-- instance Buildable (EpochIndex,EpochIndex) where
--     build = bprint ("epochIndices: "%pairF)

-- | Index of slot inside a concrete epoch.
newtype LocalSlotIndex = LocalSlotIndex
    { getSlotIndex :: Word16
    } deriving (Show, Eq, Ord, Ix, Generic, Hashable, Buildable, Typeable, NFData)

instance Bounded LocalSlotIndex where
    minBound = LocalSlotIndex 0
    maxBound = LocalSlotIndex (epochSlots - 1)

instance Enum LocalSlotIndex where
    toEnum i | i >= epochSlots = error "toEnum @LocalSlotIndex: greater than maxBound"
             | i < 0 = error "toEnum @LocalSlotIndex: less than minBound"
             | otherwise = LocalSlotIndex (fromIntegral i)
    fromEnum = fromIntegral . getSlotIndex

mkLocalSlotIndex :: MonadError Text m => Word16 -> m LocalSlotIndex
mkLocalSlotIndex idx
    | idx < epochSlots = pure (LocalSlotIndex idx)
    | otherwise =
        throwError $
        "local slot is greater than or equal to the number of slots in epoch: " <>
        show idx

-- | Slot is identified by index of epoch and local index of slot in
-- this epoch. This is a global index
data SlotId = SlotId
    { siEpoch :: !EpochIndex
    , siSlot  :: !LocalSlotIndex
    } deriving (Show, Eq, Ord, Generic, Typeable)

instance Buildable SlotId where
    build SlotId {..} =
        bprint (ords%" slot of "%ords%" epoch") (getSlotIndex siSlot) siEpoch

-- | Specialized formatter for 'SlotId'.
slotIdF :: Format r (SlotId -> r)
slotIdF = build

-- | FlatSlotId is a flat version of SlotId
type FlatSlotId = Word64

-- | Represents SlotId or EpochIndex. Useful because genesis blocks
-- have only EpochIndex, while main blocks have SlotId.
newtype EpochOrSlot = EpochOrSlot
    { unEpochOrSlot :: Either EpochIndex SlotId
    } deriving (Show, Eq, Generic, NFData)

-- | Apply one of the function depending on content of EpochOrSlot.
epochOrSlot :: (EpochIndex -> a) -> (SlotId -> a) -> EpochOrSlot -> a
epochOrSlot f g = either f g . unEpochOrSlot

instance Ord EpochOrSlot where
    compare (EpochOrSlot e1) (EpochOrSlot e2) = case (e1,e2) of
        (Left s1, Left s2)                      -> compare s1 s2
        (Right s1, Left s2) | (siEpoch s1) < s2 -> LT
                            | otherwise         -> GT
        (Left s1, Right s2) | s1 > (siEpoch s2) -> GT
                            | otherwise         -> LT
        (Right s1, Right s2)
            | siEpoch s1 == siEpoch s2 -> siSlot s1 `compare` siSlot s2
            | otherwise -> siEpoch s1 `compare` siEpoch s2

instance Buildable EpochOrSlot where
    build = either Buildable.build Buildable.build . unEpochOrSlot

instance NFData SlotId

----------------------------------------------------------------------------
-- Script
----------------------------------------------------------------------------

-- | Version of script
type ScriptVersion = Word16

-- | A script for inclusion into a transaction.
data Script = Script
    { scrVersion :: ScriptVersion -- ^ Version
    , scrScript  :: LByteString   -- ^ Serialized script
    } deriving (Eq, Show, Generic, Typeable)

instance NFData Script
instance Hashable Script

instance Buildable Script where
    build Script{..} = bprint ("<script v"%int%">") scrVersion

-- | Deserialized script (i.e. an AST), version 0.
type Script_v0 = PLCore.Program<|MERGE_RESOLUTION|>--- conflicted
+++ resolved
@@ -130,21 +130,12 @@
 instance Default AddrPkAttrs where
     def = AddrPkAttrs Nothing
 
-<<<<<<< HEAD
-=======
-type AddressHash = AbstractHash Blake2b_224
-
--- | Stakeholder identifier (stakeholders are identified by their public keys)
-type StakeholderId = AddressHash PublicKey
-
 -- | A mapping between stakeholders and they stakes.
 type StakesMap = HashMap StakeholderId Coin
 
+-- | Newtype over 'StakesMap' to be used in genesis.
 newtype GenesisStakes = GenesisStakes { unGenesisStakes :: StakesMap }
 
-instance NFData Address
-
->>>>>>> 9fd9b06b
 ----------------------------------------------------------------------------
 -- ChainDifficulty
 ----------------------------------------------------------------------------
