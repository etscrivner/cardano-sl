--- conflicted
+++ resolved
@@ -72,11 +72,6 @@
 import           Pos.Infra.Reporting.Wlog (compressLogs, retrieveLogFiles)
 import           Pos.Launcher (HasConfigurations, withConfigurations)
 import           Pos.Launcher.Configuration (ConfigurationOptions (..))
-<<<<<<< HEAD
-import           Pos.Reporting.Http (sendReport)
-import           Pos.Reporting.Logfiles (compressLogs)
-=======
->>>>>>> 5db86b39
 import           Pos.ReportServer.Report (ReportType (..))
 import           Pos.Update (installerHash)
 import           Pos.Update.DB.Misc (affirmUpdateInstalled)
