-- | Tests for 'VssCertData': certificates with TTL.

module Test.Pos.Ssc.GodTossing.VssCertDataSpec
       ( spec
       ) where

import           Universum             hiding (empty, filter)

import qualified Data.HashMap.Strict   as HM
import qualified Data.HashSet          as HS
import           Data.List.Extra       (nubOrdOn)
import qualified Data.Set              as S
import           Data.Tuple            (swap)
import           Test.Hspec            (Spec, describe)
import           Test.Hspec.QuickCheck (prop)
import           Test.QuickCheck       (Arbitrary (..), Gen, Property, choose, conjoin,
                                        counterexample, suchThat, vectorOf, (.&&.), (==>))

import           Pos.Core              (EpochIndex (..), EpochOrSlot (..),
                                        HasConfiguration, SlotId, SlotId (..),
                                        VssCertificate (..), getCertId, mkVssCertificate,
                                        slotSecurityParam)
import           Pos.Core.Slotting     (flattenEpochOrSlot, unflattenSlotId)
<<<<<<< HEAD
import           Pos.Ssc.GodTossing    (GtGlobalState (..), VssCertData (..),
                                        VssCertificate (..), delete, empty, expiryEoS,
                                        filter, getCertId, getVssCertificatesMap,
                                        gsVssCertificates, insert, keys, lookup, member,
                                        mkVssCertificate, rollbackGT, runPureToss,
                                        setLastKnownSlot)
import           Pos.Types             (EpochIndex (..), EpochOrSlot (..), SlotId,
                                        SlotId (..))
import           Pos.Util.Chrono       (NewestFirst (..))

import           Test.Pos.Util         (qcIsJust)
=======
import           Pos.Ssc.GodTossing    (GtGlobalState (..), VssCertData (..), delete,
                                        empty, expiryEoS, filter, gsVssCertificates,
                                        insert, keys, lookup, member, rollbackGT,
                                        runPureToss, setLastKnownSlot)
import           Pos.Util.Chrono       (NewestFirst (..))

import           Test.Pos.Util         (giveCoreConf)
>>>>>>> f5c68c86

spec :: Spec
spec = giveCoreConf $ describe "Ssc.GodTossing.VssCertData" $ do
    describe "verifyInsertVssCertData" $
        prop description_verifyInsertVssCertData verifyInsertVssCertData
    describe "verifyDeleteVssCertData" $
        prop description_verifyDeleteVssCertData verifyDeleteVssCertData
    describe "verifyCorrectVssCertDataIsConsistent" $
        prop description_verifyCorrectVssCertDataIsConsistent isConsistent
    describe "verifySetLastKnownSlot" $
        prop description_verifySetLastKnownSlot verifySetLastKnownSlot
    describe "verifyDeleteAndFilter" $
        prop description_verifyDeleteAndFilter verifyDeleteAndFilter
    describe "verifyRollback" $
        prop description_verifyRollback verifyRollback
  where
    description_verifyInsertVssCertData =
        "successfully verifies if certificate is in certificate data\
        \ after insertion this certificate in data"
    description_verifyDeleteVssCertData =
        "successfully verifies if certificate is not in certificate data\
        \ after deletion of this certificate from data"
    description_verifyCorrectVssCertDataIsConsistent =
        "successfully verifies if inserts create consistent VssCertData"
    description_verifySetLastKnownSlot =
        "successfully verifies if new last known slot is set properly"
    description_verifyDeleteAndFilter =
        "successfully verifies if filter saves consistency"
    description_verifyRollback =
        "successfully rollsback certificates older than slot to which state was rolled\
        \ back to"

----------------------------------------------------------------------------
-- Utility functions not present in VssCertData
----------------------------------------------------------------------------

expiresAfter :: VssCertificate -> EpochOrSlot -> Bool
expiresAfter certificate expirySlot = expiryEoS certificate > expirySlot

canBeIn :: VssCertificate -> VssCertData -> Bool
canBeIn certificate certData = certificate `expiresAfter` lastKnownEoS certData

----------------------------------------------------------------------------
-- Wrapper around VssCertData which Arbitrary instance should be consistent
----------------------------------------------------------------------------

newtype CorrectVssCertData = CorrectVssCertData
    { getVssCertData :: VssCertData
    } deriving (Show)

instance HasConfiguration => Arbitrary CorrectVssCertData where
    arbitrary = (CorrectVssCertData <$>) $ do
        certificatesToAdd <- choose (0, 100)
        lkeos             <- arbitrary :: Gen EpochOrSlot
        let notExpiredGen  = arbitrary `suchThat` (`expiresAfter` lkeos)
        vssCertificates   <- vectorOf @VssCertificate certificatesToAdd notExpiredGen
        let dataUpdaters   = map insert vssCertificates
        pure $ foldl' (&) (empty {lastKnownEoS = lkeos}) dataUpdaters

----------------------------------------------------------------------------
-- Properties for VssCertData
----------------------------------------------------------------------------

verifyInsertVssCertData :: VssCertificate -> VssCertData -> Property
verifyInsertVssCertData certificate certData =
    certificate `canBeIn` certData ==>
    counterexample
        ("expected " <> show shid <> " to be in certdata")
        (shid `member` insert certificate certData)
  where
    shid = getCertId certificate

verifyDeleteVssCertData :: VssCertificate -> VssCertData -> Property
verifyDeleteVssCertData certificate certData =
    let shid = getCertId certificate
        certWithShid    = insert certificate certData
        certWithoutShid = delete shid certWithShid
    in  counterexample
            ("expected " <> show shid <> " not to be in certdata")
            (not (shid `member` certWithoutShid))

-- | This function checks all imaginable properties for correctly created 'VssCertData'.
-- TODO: some checks are not assimptotically efficient but nobody cares untill time is reasonable
isConsistent :: CorrectVssCertData -> Bool
isConsistent (getVssCertData -> VssCertData{..}) =
       -- (1) all certificates inserted not later than lastknownslot
       all (<= lastKnownEoS) insertedSlots
       -- (2) all expiredslots greater than lastKnownSlot
    && all (>  lastKnownEoS) expiredSlots
       -- (3) @certs@ keys and @certsIns@ keys are equal
    && certsStakeholders == certsInsStakeholders
       -- (4) @insSlotset@ equals to hashmap of @certsInts@
    && slotsFromCertsIns == whenInsSet
       -- (5) there is expiry slot for every inserted certificate
    && insSlotSetStakeholders == expirySlotSetStakeholders
       -- (*) every expire slot strictly greater than corresponding inserted slot
       -- consequence of (1) && (2) && (5)
       -- && all (\(expireSlot, shid) -> certsIns ! shid < expireSlot) expirySlotPairs
       -- (6) intersection of expired certificates and not expired is empty
    && null (notExpiredCertificates `S.intersection` expiredCertificates)
       -- (7) all expired certificates are stored for no longer than +epochSlots from lks
    && all (<= addEpoch lastKnownEoS) expiredCertificatesSlots
  where
    insSlotSetPairs           = S.toList whenInsSet
    expirySlotSetPairs        = S.toList whenExpire
    insertedSlots             = map fst insSlotSetPairs
    expiredSlots              = map fst expirySlotSetPairs
    certsStakeholders         = S.fromList $ HM.keys $ getVssCertificatesMap certs
    certsInsStakeholders      = S.fromList $ HM.keys whenInsMap
    slotsFromCertsIns         = S.fromList $ map swap $ HM.toList whenInsMap
    insSlotSetStakeholders    = S.fromList $ map snd insSlotSetPairs
    expirySlotSetStakeholders = S.fromList $ map snd expirySlotSetPairs
    notExpiredCertificates    = S.fromList $ toList certs
    expiredCertificatesData   = S.toList expiredCerts
    expiredCertificatesSlots  = map fst expiredCertificatesData
    expiredCertificates       = S.fromList $ map (view _3 . snd) expiredCertificatesData

    addEpoch :: EpochOrSlot -> EpochOrSlot
    addEpoch (EpochOrSlot (Left (EpochIndex epoch))) =
        EpochOrSlot $ Left $ EpochIndex $ epoch + 1
    addEpoch (EpochOrSlot (Right (SlotId ep sl))) =
        EpochOrSlot $ Right $ SlotId (ep + 1) sl

verifySetLastKnownSlot :: SlotId -> CorrectVssCertData -> Bool
verifySetLastKnownSlot newLks (CorrectVssCertData vssCertData) =
    isConsistent $ CorrectVssCertData $ setLastKnownSlot newLks vssCertData

-- | Verifies that filter (and 'delete' as consequences) save consintency.
-- TODO: add more checks here?
verifyDeleteAndFilter :: CorrectVssCertData -> Bool
verifyDeleteAndFilter (getVssCertData -> vcd@VssCertData{..}) =
    let certificatesHolders = keys vcd
        holdersLength       = length certificatesHolders
        halfOfHolders       = take (holdersLength `div` 2) certificatesHolders
        setFromHalf         = HS.fromList halfOfHolders
        resultVcd           = filter (`HS.member` setFromHalf) vcd
        resultCorrectVcd    = CorrectVssCertData resultVcd
    in isConsistent resultCorrectVcd

data RollbackData = Rollback GtGlobalState EpochOrSlot [VssCertificate]
    deriving (Show, Eq)

instance HasConfiguration => Arbitrary RollbackData where
    arbitrary = do
        goodVssCertData@(VssCertData {..}) <- getVssCertData <$> arbitrary
        certsToRollbackN <- choose (0, 100) >>= choose . (0,)
        slotsToRollback <- choose (1, slotSecurityParam)
        let lastKEoSWord = flattenEpochOrSlot lastKnownEoS
            rollbackFrom = fromIntegral slotsToRollback + lastKEoSWord
            rollbackGen = do
                sk <- arbitrary
                binVssPK <- arbitrary
                thisEpoch <-
                    siEpoch . unflattenSlotId <$>
                        choose (succ lastKEoSWord, rollbackFrom)
                return $ mkVssCertificate sk binVssPK thisEpoch
        certsToRollback <- nubOrdOn vcVssKey <$>
            vectorOf @VssCertificate certsToRollbackN rollbackGen
        return $ Rollback (GtGlobalState mempty mempty mempty goodVssCertData)
                          lastKnownEoS
                          certsToRollback

verifyRollback
    :: HasConfiguration => RollbackData -> Gen Property
verifyRollback (Rollback oldGtGlobalState rollbackEoS vssCerts) = do
    let certAdder vcd = foldl' (flip insert) vcd vssCerts
        newGtGlobalState@(GtGlobalState _ _ _ newVssCertData) =
            oldGtGlobalState & gsVssCertificates %~ certAdder
    (_, GtGlobalState _ _ _ rolledVssCertData, _) <-
        runPureToss newGtGlobalState $
        rollbackGT rollbackEoS (NewestFirst [])
    pure $ conjoin $ vssCerts <&> \cert ->
        let id = getCertId cert in
        counterexample ("haven't found cert with id " <>
                        show id <> " in newVssCertData")
            (qcIsJust (lookup id newVssCertData))
        .&&.
        counterexample ("expected a " <> show (Just cert) <>
                        ", got " <> show (lookup id rolledVssCertData) <>
                        " in rolledVssCertData")
            ((/= Just cert) (lookup id rolledVssCertData))<|MERGE_RESOLUTION|>--- conflicted
+++ resolved
@@ -17,31 +17,18 @@
                                         counterexample, suchThat, vectorOf, (.&&.), (==>))
 
 import           Pos.Core              (EpochIndex (..), EpochOrSlot (..),
-                                        HasConfiguration, SlotId, SlotId (..),
-                                        VssCertificate (..), getCertId, mkVssCertificate,
+                                        HasConfiguration, SlotId (..),
+                                        VssCertificate (..), getCertId,
+                                        getVssCertificatesMap, mkVssCertificate,
                                         slotSecurityParam)
 import           Pos.Core.Slotting     (flattenEpochOrSlot, unflattenSlotId)
-<<<<<<< HEAD
-import           Pos.Ssc.GodTossing    (GtGlobalState (..), VssCertData (..),
-                                        VssCertificate (..), delete, empty, expiryEoS,
-                                        filter, getCertId, getVssCertificatesMap,
-                                        gsVssCertificates, insert, keys, lookup, member,
-                                        mkVssCertificate, rollbackGT, runPureToss,
-                                        setLastKnownSlot)
-import           Pos.Types             (EpochIndex (..), EpochOrSlot (..), SlotId,
-                                        SlotId (..))
-import           Pos.Util.Chrono       (NewestFirst (..))
-
-import           Test.Pos.Util         (qcIsJust)
-=======
 import           Pos.Ssc.GodTossing    (GtGlobalState (..), VssCertData (..), delete,
                                         empty, expiryEoS, filter, gsVssCertificates,
                                         insert, keys, lookup, member, rollbackGT,
                                         runPureToss, setLastKnownSlot)
 import           Pos.Util.Chrono       (NewestFirst (..))
 
-import           Test.Pos.Util         (giveCoreConf)
->>>>>>> f5c68c86
+import           Test.Pos.Util         (giveCoreConf, qcIsJust)
 
 spec :: Spec
 spec = giveCoreConf $ describe "Ssc.GodTossing.VssCertData" $ do
