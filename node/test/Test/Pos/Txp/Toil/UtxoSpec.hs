--- conflicted
+++ resolved
@@ -33,20 +33,11 @@
                                         multisigValidator, shaStressRedeemer,
                                         sigStressRedeemer, stdlibValidator)
 import           Pos.Txp               (MonadUtxoRead (utxoGet), ToilVerFailure (..),
-<<<<<<< HEAD
                                         Tx (..), TxAux (..), TxIn (..), TxInWitness (..),
                                         TxOut (..), TxOutAux (..), TxSigData (..),
                                         TxWitness, Utxo, VTxContext (..),
-                                        applyTxToUtxoPure, verifyTxUtxo, verifyTxUtxoPure)
-=======
-                                        Tx (..), TxAux (..), TxDistribution (..),
-                                        TxIn (..), TxInWitness (..), TxOut (..),
-                                        TxOutAux (..), TxSigData (..), TxWitness, Utxo,
-                                        VTxContext (..), WitnessVerFailure (..),
-                                        applyTxToUtxoPure, verifyTxUtxo, verifyTxUtxoPure)
-import           Pos.Types             (checkPubKeyAddress, makePubKeyAddress,
-                                        makeScriptAddress, mkCoin, sumCoins)
->>>>>>> 74a40fb7
+                                        WitnessVerFailure (..), applyTxToUtxoPure,
+                                        verifyTxUtxo, verifyTxUtxoPure)
 import           Pos.Util              (SmallGenerator (..), nonrepeating, runGen)
 
 ----------------------------------------------------------------------------
