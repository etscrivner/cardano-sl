-- | Explorer's local Txp.

module Pos.Explorer.Txp.Local
       ( eTxProcessTransaction
       , eTxProcessTransactionNoLock
       , eTxNormalize
       ) where

import           Universum

import           Control.Lens          (makeLenses)
import           Control.Monad.Except  (MonadError (..))
import           Data.Default          (def)
import qualified Data.HashMap.Strict   as HM
import qualified Data.List.NonEmpty    as NE
import qualified Data.Map              as M (fromList)
import           Formatting            (build, sformat, (%))
import           Mockable              (CurrentTime, Mockable)
import           System.Wlog           (WithLogger, logDebug)

import           Pos.Core              (BlockVersionData, EpochIndex,
                                        GenesisWStakeholders, HeaderHash, Timestamp,
                                        siEpoch)
import           Pos.DB.Class          (MonadDBRead, MonadGState (..))
import qualified Pos.Explorer.DB       as ExDB
import qualified Pos.GState            as GS
<<<<<<< HEAD
=======
import           Pos.Infra.Semaphore   (BlkSemaphore, withBlkSemaphore)
import           Pos.KnownPeers        (MonadFormatPeers)
import           Pos.Reporting         (HasReportingContext, reportError)
>>>>>>> bcbab689
import           Pos.Slotting          (MonadSlots (currentTimeSlotting, getCurrentSlot))
import           Pos.StateLock         (Priority (..), StateLock, withStateLock)
import           Pos.Txp.Core          (Tx (..), TxAux (..), TxId, toaOut, txOutAddress)
import           Pos.Txp.MemState      (GenericTxpLocalDataPure, MonadTxpMem,
                                        getLocalTxsMap, getTxpExtra, getUtxoModifier,
                                        modifyTxpLocalData, setTxpLocalData)
import           Pos.Txp.Toil          (GenericToilModifier (..), MonadUtxoRead (..),
                                        ToilT, ToilVerFailure (..), Utxo, runDBToil,
                                        runDBToil, runToilTLocalExtra, utxoGet,
                                        utxoGetReader)
import           Pos.Util.Chrono       (NewestFirst (..))
import qualified Pos.Util.Modifier     as MM
import           Pos.Util.Util         (HasLens (..), HasLens')

import           Pos.Explorer.Core     (TxExtra (..))
import           Pos.Explorer.Txp.Toil (ExplorerExtra, ExplorerExtraTxp (..),
                                        MonadTxExtraRead (..), eNormalizeToil, eProcessTx,
                                        eeLocalTxsExtra)

type ETxpLocalWorkMode ctx m =
    ( MonadIO m
    , MonadDBRead m
    , MonadGState m
    , MonadTxpMem ExplorerExtra ctx m
    , WithLogger m
    , MonadSlots ctx m
    , HasLens' ctx GenesisWStakeholders
    , Mockable CurrentTime m
    , MonadMask m
    , MonadFormatPeers m
    , HasReportingContext ctx
    )

type ETxpLocalDataPure = GenericTxpLocalDataPure ExplorerExtra

-- Base context for tx processing in explorer.
data EProcessTxContext = EProcessTxContext
    { _eptcExtraBase       :: !ExplorerExtraTxp
    , _eptcGenStakeholders :: !GenesisWStakeholders
    , _eptcAdoptedBVData   :: !BlockVersionData
    , _eptcUtxoBase        :: !Utxo
    }

makeLenses ''EProcessTxContext

instance HasLens GenesisWStakeholders EProcessTxContext GenesisWStakeholders where
    lensOf = eptcGenStakeholders

instance HasLens Utxo EProcessTxContext Utxo where
    lensOf = eptcUtxoBase

-- Base monad for tx processing in explorer.
type EProcessTxMode = Reader EProcessTxContext

instance MonadUtxoRead EProcessTxMode where
    utxoGet = utxoGetReader

instance MonadGState EProcessTxMode where
    gsAdoptedBVData = view eptcAdoptedBVData

instance MonadTxExtraRead EProcessTxMode where
    getTxExtra txId = HM.lookup txId . eetTxExtra <$> view eptcExtraBase
    getAddrHistory addr =
        HM.lookupDefault (NewestFirst []) addr . eetAddrHistories <$>
        view eptcExtraBase
    getAddrBalance addr =
        HM.lookup addr . eetAddrBalances <$> view eptcExtraBase

eTxProcessTransaction
    :: (ETxpLocalWorkMode ctx m, HasLens' ctx StateLock, MonadMask m)
    => (TxId, TxAux) -> m (Either ToilVerFailure ())
eTxProcessTransaction itw =
    withStateLock LowPriority "eTxProcessTransaction" $ \__tip -> eTxProcessTransactionNoLock itw

eTxProcessTransactionNoLock
    :: (ETxpLocalWorkMode ctx m)
    => (TxId, TxAux) -> m (Either ToilVerFailure ())
eTxProcessTransactionNoLock itw@(txId, txAux) = reportTipMismatch $ runExceptT $ do
    let UnsafeTx {..} = taTx txAux
    -- Note: we need to read tip from the DB and check that it's the
    -- same as the one in mempool. That's because mempool state is
    -- valid only with respect to the tip stored there. Normally tips
    -- will match, because whenever we apply/rollback blocks we
    -- normalize mempool. However, there is a corner case when we
    -- receive an unexpected exception after modifying GState and
    -- before normalization. In this case normalization can fail and
    -- tips will differ. Rejecting transactions in this case should be
    -- fine, because the fact that we receive exceptions likely
    -- indicates that something is bad and we have more serious issues.
    --
    -- Also note that we don't need to use a snapshot here and can be
    -- sure that GState won't change, because changing it requires
    -- 'StateLock' which we own inside this function.
    tipBefore <- GS.getTip
    localUM <- lift getUtxoModifier
    epoch <- siEpoch <$> (note ToilSlotUnknown =<< getCurrentSlot)
    genStks <- view (lensOf @GenesisWStakeholders)
    bvd <- gsAdoptedBVData
    (resolvedOuts, _) <- runDBToil $ runUM localUM $ mapM utxoGet _txInputs
    -- Resolved are unspent transaction outputs corresponding to input
    -- of given transaction.
    let resolved =
            M.fromList $
            catMaybes $
            toList $ NE.zipWith (liftM2 (,) . Just) _txInputs resolvedOuts
    curTime <- currentTimeSlotting
    let txInAddrs =
            map (txOutAddress . toaOut) $ catMaybes $ toList resolvedOuts
        txOutAddrs = toList $ map txOutAddress _txOutputs
        allAddrs = ordNub $ txInAddrs <> txOutAddrs
    hmHistories <-
        buildMap allAddrs <$> mapM (fmap Just . ExDB.getAddrHistory) allAddrs
    hmBalances <- buildMap allAddrs <$> mapM ExDB.getAddrBalance allAddrs
    -- `eet` is passed to `processTxDo` where it is used in a ReaderT environment
    -- to provide underlying functions (`modifyAddrHistory` and `modifyAddrBalance`)
    -- with data to update. In case of `TxExtra` data is only added, but never updated,
    -- hence `mempty` here.
    let eet = ExplorerExtraTxp mempty hmHistories hmBalances
    let ctx =
            EProcessTxContext
            { _eptcExtraBase = eet
            , _eptcAdoptedBVData = bvd
            , _eptcUtxoBase = resolved
            , _eptcGenStakeholders = genStks
            }
    pRes <-
        lift $
        modifyTxpLocalData $
        processTxDo epoch ctx tipBefore itw curTime
    -- We report 'ToilTipsMismatch' as an error, because usually it
    -- should't happen. If it happens, it's better to look at logs.
    case pRes of
        Left er -> do
            logDebug $ sformat ("Transaction processing failed: " %build) txId
            throwError er
        Right _ ->
            logDebug
                (sformat ("Transaction is processed successfully: " %build) txId)
  where
    processTxDo ::
           EpochIndex
        -> EProcessTxContext
        -> HeaderHash
        -> (TxId, TxAux)
        -> Timestamp
        -> ETxpLocalDataPure
        -> (Either ToilVerFailure (), ETxpLocalDataPure)
    processTxDo curEpoch ctx@EProcessTxContext {..} tipBefore tx curTime txld@(uv, mp, undo, tip, extra)
        | tipBefore /= tip = (Left $ ToilTipsMismatch tipBefore tip, txld)
        | otherwise =
            let runToil ::
                       Functor m
                    => ToilT ExplorerExtra m a
                    -> m (a, GenericToilModifier ExplorerExtra)
                runToil = runToilTLocalExtra uv mp undo extra
                -- We strictly rely on verifyAllIsKnown = True here
                action ::
                       ExceptT ToilVerFailure (ToilT ExplorerExtra EProcessTxMode) ()
                action = eProcessTx curEpoch tx (TxExtra Nothing curTime txUndo)
                -- NE.fromList is safe here, because if `resolved` is empty, `processTx`
                -- wouldn't save extra value, thus wouldn't reduce it to NF
                txUndo = NE.fromList $ map Just $ toList _eptcUtxoBase
                res :: ( Either ToilVerFailure ()
                       , GenericToilModifier ExplorerExtra)
                res = usingReader ctx $ runToil $ runExceptT action
            in case res of
                   (Left er, _) -> (Left er, txld)
                   (Right (), ToilModifier {..}) ->
                       ( Right ()
                       , (_tmUtxo, _tmMemPool, _tmUndos, tip, _tmExtra))
    runUM um = runToilTLocalExtra um def mempty (def @ExplorerExtra)
    buildMap :: (Eq a, Hashable a) => [a] -> [Maybe b] -> HM.HashMap a b
    buildMap keys maybeValues =
        HM.fromList $
        catMaybes $ toList $ zipWith (liftM2 (,) . Just) keys maybeValues
    -- REPORT:ERROR Tips mismatch in txp.
    reportTipMismatch action = do
        res <- action
        res <$ case res of
            (Left err@(ToilTipsMismatch {})) -> reportError (pretty err)
            _                                -> pass

-- | 1. Recompute UtxoView by current MemPool
--   2. Remove invalid transactions from MemPool
--   3. Set new tip to txp local data
eTxNormalize ::
       ( ETxpLocalWorkMode ctx m
       , MonadSlots ctx m
       )
    => m ()
eTxNormalize = getCurrentSlot >>= \case
    Nothing -> do
        tip <- GS.getTip
        -- Clear and update tip
        setTxpLocalData (mempty, def, mempty, tip, def)
    Just (siEpoch -> epoch) -> do
        utxoTip <- GS.getTip
        localTxs <- getLocalTxsMap
        extra <- getTxpExtra
        let extras = MM.insertionsMap $ extra ^. eeLocalTxsExtra
        let toNormalize = HM.toList $ HM.intersectionWith (,) localTxs extras
        ToilModifier {..} <-
            runDBToil $
            snd <$>
            runToilTLocalExtra mempty def mempty def (eNormalizeToil epoch toNormalize)
        setTxpLocalData (_tmUtxo, _tmMemPool, _tmUndos, utxoTip, _tmExtra)<|MERGE_RESOLUTION|>--- conflicted
+++ resolved
@@ -24,12 +24,8 @@
 import           Pos.DB.Class          (MonadDBRead, MonadGState (..))
 import qualified Pos.Explorer.DB       as ExDB
 import qualified Pos.GState            as GS
-<<<<<<< HEAD
-=======
-import           Pos.Infra.Semaphore   (BlkSemaphore, withBlkSemaphore)
 import           Pos.KnownPeers        (MonadFormatPeers)
 import           Pos.Reporting         (HasReportingContext, reportError)
->>>>>>> bcbab689
 import           Pos.Slotting          (MonadSlots (currentTimeSlotting, getCurrentSlot))
 import           Pos.StateLock         (Priority (..), StateLock, withStateLock)
 import           Pos.Txp.Core          (Tx (..), TxAux (..), TxId, toaOut, txOutAddress)
