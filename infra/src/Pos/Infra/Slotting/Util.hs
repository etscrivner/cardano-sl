-- | Slotting utilities.

module Pos.Infra.Slotting.Util
       (
         -- * Helpers using 'MonadSlots[Data]'
         getSlotStart
       , getSlotStartPure
       , getSlotStartEmpatically
       , getCurrentEpochSlotDuration
       , getNextEpochSlotDuration
       , slotFromTimestamp

         -- * Worker which ticks when slot starts and its parameters
       , onNewSlot
       , onNewSlotNoLogging

         -- * Worker which logs beginning of new slot
       , logNewSlotWorker

         -- * Waiting for system start
       , waitSystemStart

         -- * Re-exported from Core
       , ActionTerminationPolicy (..)
       , OnNewSlotParams (..)
       , defaultOnNewSlotParams
       , getCurrentSlotFlat
       ) where

import           Universum

import           Data.Time.Units (Millisecond, fromMicroseconds)
import           Formatting (int, sformat, shown, stext, (%))
<<<<<<< HEAD
=======
import           System.Wlog (WithLogger, logDebug, logInfo, logNotice,
                     logWarning, modifyLoggerName)
import           UnliftIO (MonadUnliftIO)
>>>>>>> 782b17fd

import           Pos.Core (HasProtocolConstants, LocalSlotIndex, SlotId (..),
                     Timestamp (..), slotIdF)
import           Pos.Core.Conc (delay, timeout)
import           Pos.Core.Slotting (ActionTerminationPolicy (..),
                     EpochSlottingData (..), MonadSlotsData,
                     OnNewSlotParams (..), SlottingData, computeSlotStart,
                     defaultOnNewSlotParams, getCurrentNextEpochSlottingDataM,
                     getCurrentSlotFlat, getEpochSlottingDataM,
                     getSystemStartM, lookupEpochSlottingData)
import           Pos.Infra.Recovery.Info (MonadRecoveryInfo, recoveryInProgress)
import           Pos.Infra.Reporting (MonadReporting, reportOrLogE)
import           Pos.Infra.Shutdown (HasShutdownContext)
import           Pos.Infra.Slotting.Class (MonadSlots (..))
import           Pos.Infra.Slotting.Error (SlottingError (..))
import           Pos.Infra.Slotting.Impl.Util (slotFromTimestamp)
import           Pos.Util.Trace (noTrace)
import           Pos.Util.Trace.Named (TraceNamed, appendName, logDebug,
                     logInfo, logNotice, logWarning)
import           Pos.Util.Util (maybeThrow)



-- | Get timestamp when given slot starts.
getSlotStart :: MonadSlotsData ctx m => SlotId -> m (Maybe Timestamp)
getSlotStart (SlotId {..}) = do
    systemStart        <- getSystemStartM
    mEpochSlottingData <- getEpochSlottingDataM siEpoch
    -- Maybe epoch slotting data.
    pure $ do
      epochSlottingData <- mEpochSlottingData
      pure $ computeSlotStart systemStart siSlot epochSlottingData

-- | Pure timestamp calculation for a given slot.
getSlotStartPure :: Timestamp -> SlotId -> SlottingData -> Maybe Timestamp
getSlotStartPure systemStart slotId slottingData =
    computeSlotStart systemStart localSlotIndex <$> epochSlottingData
  where
    epochSlottingData :: Maybe EpochSlottingData
    epochSlottingData = lookupEpochSlottingData (siEpoch slotId) slottingData

    localSlotIndex :: LocalSlotIndex
    localSlotIndex = siSlot slotId

-- | Get timestamp when given slot starts empatically, which means
-- that function throws exception when slot start is unknown.
getSlotStartEmpatically
    :: (MonadSlotsData ctx m, MonadThrow m)
    => SlotId
    -> m Timestamp
getSlotStartEmpatically slot =
    getSlotStart slot >>= maybeThrow (SEUnknownSlotStart slot)

-- | Get current slot duration.
getCurrentEpochSlotDuration
    :: (MonadSlotsData ctx m)
    => m Millisecond
getCurrentEpochSlotDuration =
    esdSlotDuration . fst <$> getCurrentNextEpochSlottingDataM

-- | Get last known slot duration.
getNextEpochSlotDuration
    :: (MonadSlotsData ctx m)
    => m Millisecond
getNextEpochSlotDuration =
    esdSlotDuration . snd <$> getCurrentNextEpochSlottingDataM

-- | Type constraint for `onNewSlot*` workers
type MonadOnNewSlot ctx m =
    ( MonadIO m
    , MonadUnliftIO m
    , MonadReader ctx m
    , MonadSlots ctx m
    , MonadMask m
<<<<<<< HEAD
    , Mockable Async m
    , Mockable Delay m
=======
    , WithLogger m
>>>>>>> 782b17fd
    , MonadReporting m
    , HasShutdownContext ctx
    , MonadRecoveryInfo m
    )

-- | Run given action as soon as new slot starts, passing SlotId to
-- it.  This function uses Mockable and assumes consistency between
-- MonadSlots and Mockable implementations.
-- TODO mhueschen ^ get feedback on what this comment means and what
-- we should do about it.
onNewSlot
    :: (MonadOnNewSlot ctx m, HasProtocolConstants)
    => TraceNamed m -> OnNewSlotParams -> (SlotId -> m ()) -> m ()
onNewSlot logTrace = onNewSlotImpl logTrace

-- TODO just temporary solution
onNewSlotNoLogging
    :: ( MonadOnNewSlot ctx m
       , HasProtocolConstants
       )
    => OnNewSlotParams -> (SlotId -> m ()) -> m ()
onNewSlotNoLogging = onNewSlot noTrace

-- TODO [CSL-198]: think about exceptions more carefully.
onNewSlotImpl
    :: forall ctx m. (MonadOnNewSlot ctx m, HasProtocolConstants)
    => TraceNamed m -> OnNewSlotParams -> (SlotId -> m ()) -> m ()
onNewSlotImpl logTrace params action =
    impl `catch` workerHandler
  where
    impl = onNewSlotDo logTrace Nothing params actionWithCatch
    -- [CSL-198] TODO: consider removing it.
    actionWithCatch s = action s `catch` actionHandler
    actionHandler :: SomeException -> m ()
    -- REPORT:ERROR 'reportOrLogE' in exception passed to 'onNewSlotImpl'.
    actionHandler = reportOrLogE logTrace "onNewSlotImpl: "
    workerHandler :: SomeException -> m ()
    workerHandler e = do
        -- REPORT:ERROR 'reportOrLogE' in 'onNewSlotImpl'
        reportOrLogE logTrace "Error occurred in 'onNewSlot' worker itself: " e
        delay =<< getNextEpochSlotDuration
        onNewSlotImpl logTrace params action

onNewSlotDo
    :: (MonadOnNewSlot ctx m, HasProtocolConstants)
    => TraceNamed m -> Maybe SlotId -> OnNewSlotParams -> (SlotId -> m ()) -> m ()
onNewSlotDo logTrace expectedSlotId onsp action = do
    curSlot <- waitUntilExpectedSlot

    let nextSlot = succ curSlot
    Timestamp curTime <- currentTimeSlotting
    Timestamp nextSlotStart <- getSlotStartEmpatically nextSlot
    let timeToWait = nextSlotStart - curTime

    let applyTimeout a = case onspTerminationPolicy onsp of
          NoTerminationPolicy -> a
          NewSlotTerminationPolicy name ->
              whenNothingM_ (timeout timeToWait a) $
                  logWarning logTrace $ sformat
                  ("Action "%stext%
                   " hasn't finished before new slot started") name

    when (onspStartImmediately onsp) $ applyTimeout $ action curSlot

    when (timeToWait > 0) $ do
        logTTW timeToWait
        delay timeToWait
    let newParams = onsp { onspStartImmediately = True }
    onNewSlotDo logTrace (Just nextSlot) newParams action
  where
    waitUntilExpectedSlot = do
        -- onNewSlotWorker doesn't make sense in recovery phase. Most
        -- definitely we don't know current slot and even if we do
        -- (same epoch), the only priority is to sync with the
        -- chain. So we're skipping and checking again.
        let skipRound = delay recoveryRefreshDelay >> waitUntilExpectedSlot
        ifM recoveryInProgress skipRound $ do
            slot <- getCurrentSlotBlocking
            if | maybe (const True) (<=) expectedSlotId slot -> return slot
            -- Here we wait for short intervals to be sure that expected slot
            -- has really started, taking into account possible inaccuracies.
            -- Usually it shouldn't happen.
               | otherwise -> delay shortDelay >> waitUntilExpectedSlot
    shortDelay :: Millisecond
    shortDelay = 42
    recoveryRefreshDelay :: Millisecond
    recoveryRefreshDelay = 150
    logTTW timeToWait = logDebug (appendName "slotting" logTrace) $ sformat ("Waiting for "%shown%" before new slot") timeToWait

logNewSlotWorker
    :: (MonadOnNewSlot ctx m, HasProtocolConstants)
    => TraceNamed m
    ->  m ()
logNewSlotWorker logTrace =
    onNewSlot logTrace defaultOnNewSlotParams $ \slotId -> do
        logNotice (appendName "slotting" logTrace) $ sformat ("New slot has just started: " %slotIdF) slotId

-- | Wait until system starts. This function is useful if node is
-- launched before 0-th epoch starts.
waitSystemStart
    :: ( MonadSlotsData ctx m
<<<<<<< HEAD
       , Mockable Delay m
=======
       , WithLogger m
>>>>>>> 782b17fd
       , MonadSlots ctx m)
    => TraceNamed m
    -> m ()
waitSystemStart logTrace = do
    start <- getSystemStartM
    cur <- currentTimeSlotting
    let Timestamp waitPeriod = start - cur
    when (cur < start) $ do
        logInfo logTrace $ sformat ("Waiting "%int%" seconds for system start") $
            waitPeriod `div` fromMicroseconds 1000000
        delay waitPeriod<|MERGE_RESOLUTION|>--- conflicted
+++ resolved
@@ -31,12 +31,7 @@
 
 import           Data.Time.Units (Millisecond, fromMicroseconds)
 import           Formatting (int, sformat, shown, stext, (%))
-<<<<<<< HEAD
-=======
-import           System.Wlog (WithLogger, logDebug, logInfo, logNotice,
-                     logWarning, modifyLoggerName)
 import           UnliftIO (MonadUnliftIO)
->>>>>>> 782b17fd
 
 import           Pos.Core (HasProtocolConstants, LocalSlotIndex, SlotId (..),
                      Timestamp (..), slotIdF)
@@ -111,12 +106,6 @@
     , MonadReader ctx m
     , MonadSlots ctx m
     , MonadMask m
-<<<<<<< HEAD
-    , Mockable Async m
-    , Mockable Delay m
-=======
-    , WithLogger m
->>>>>>> 782b17fd
     , MonadReporting m
     , HasShutdownContext ctx
     , MonadRecoveryInfo m
@@ -218,11 +207,6 @@
 -- launched before 0-th epoch starts.
 waitSystemStart
     :: ( MonadSlotsData ctx m
-<<<<<<< HEAD
-       , Mockable Delay m
-=======
-       , WithLogger m
->>>>>>> 782b17fd
        , MonadSlots ctx m)
     => TraceNamed m
     -> m ()
