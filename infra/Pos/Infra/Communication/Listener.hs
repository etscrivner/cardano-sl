--- conflicted
+++ resolved
@@ -17,11 +17,7 @@
                      OutSpecs, VerInfo (..), checkProtocolMagic,
                      checkingInSpecs, messageCode)
 import           Pos.Infra.Network.Types (Bucket)
-<<<<<<< HEAD
 import           Pos.Util.Trace.Named (TraceNamed)
-=======
-import           Pos.Util.Trace (Severity, Trace)
->>>>>>> 961874f7
 
 -- TODO automatically provide a 'recvLimited' here by using the
 -- 'MessageLimited'?
