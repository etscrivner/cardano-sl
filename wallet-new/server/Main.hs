--- conflicted
+++ resolved
@@ -8,12 +8,7 @@
 
 import           Universum
 
-<<<<<<< HEAD
 import           Control.Concurrent.STM (newTBQueueIO)
-import           Data.Aeson.Encode.Pretty (encodePretty)
-import qualified Data.ByteString.Lazy.Char8 as BL8
-=======
->>>>>>> a4a034ee
 import           Data.Maybe (fromJust)
 import           Mockable (Production (..), runProduction)
 import qualified Pos.Client.CLI as CLI
@@ -31,14 +26,9 @@
 import           Pos.Wallet.Web (AddrCIdHashes (..), bracketWalletWS, bracketWalletWebDB, getSKById,
                                  getWalletAddresses, runWRealMode)
 import           Pos.Wallet.Web.Mode (WalletWebMode)
-<<<<<<< HEAD
-import           Pos.Wallet.Web.State (flushWalletStorage)
+import           Pos.Wallet.Web.State (askWalletDB, askWalletSnapshot, flushWalletStorage)
 import           Pos.Wallet.Web.Tracking.Decrypt (eskToWalletDecrCredentials)
 import           Pos.Wallet.Web.Tracking.Sync (syncWallet)
-import           Servant.Swagger (HasSwagger)
-=======
-import           Pos.Wallet.Web.State (askWalletDB, askWalletSnapshot, flushWalletStorage)
->>>>>>> a4a034ee
 import           System.Wlog (LoggerName, Severity, logInfo, logMessage, usingLoggerName)
 
 import qualified Cardano.Wallet.Kernel as Kernel
@@ -92,14 +82,10 @@
          in (ActionSpec $ \s -> init >> f s, outs)
 
     syncWallets :: WalletWebMode ()
-<<<<<<< HEAD
-    syncWallets = getWalletAddresses >>= mapM_ (getSKById >=> syncWallet . eskToWalletDecrCredentials)
-=======
     syncWallets = do
         addrs <- getWalletAddresses <$> askWalletSnapshot
         sks <- mapM getSKById addrs
-        syncWalletsWithGState sks
->>>>>>> a4a034ee
+        forM_ sks (syncWallet . eskToWalletDecrCredentials)
 
     plugins :: (HasConfigurations, HasCompileInfo) => Plugins.Plugin WalletWebMode
     plugins = mconcat [ Plugins.conversation wArgs
