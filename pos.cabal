--- conflicted
+++ resolved
@@ -188,11 +188,7 @@
                      , Test.Pos.Types.Identity.BinarySpec
                      , Test.Pos.Types.Identity.MessagePackSpec
                      , Test.Pos.Types.Identity.SafeCopySpec
-<<<<<<< HEAD
-                     , Test.Pos.Types.SlottingSpec
-=======
                      , Test.Pos.Types.SlotIdSpec
->>>>>>> c1b0f80d
                      , Test.Pos.Types.UtxoSpec
                      , Test.Pos.Util
   type:                exitcode-stdio-1.0
