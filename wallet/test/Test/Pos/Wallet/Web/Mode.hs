--- conflicted
+++ resolved
@@ -80,21 +80,12 @@
 import           Pos.StateLock (StateLock, StateLockMetrics (..), newStateLock)
 import           Pos.Txp (GenericTxpLocalData, MempoolExt, MonadTxpLocal (..), TxpGlobalSettings,
                           TxpHolderTag, recordTxpMetrics, txNormalize, txProcessTransactionNoLock,
-<<<<<<< HEAD
-                          txpTip, txpMemPool)
-import qualified System.Metrics as Metrics
-import           Pos.Update.Context (UpdateContext)
-import           Pos.Util (postfixLFields)
-import           Pos.Util.CompileInfo (HasCompileInfo)
-import           Pos.Util.JsonLog.Events (HasJsonLogConfig (..), JsonLogConfig (..), jsonLogDefault)
-=======
                           txpMemPool, txpTip)
 import           Pos.Update.Context (UpdateContext)
 import           Pos.Util (postfixLFields)
 import           Pos.Util.CompileInfo (HasCompileInfo)
 import           Pos.Util.JsonLog.Events (HasJsonLogConfig (..), JsonLogConfig (..),
                                           MemPoolModifyReason, jsonLogDefault)
->>>>>>> 11d77a19
 import           Pos.Util.LoggerName (HasLoggerName' (..), askLoggerNameDefault,
                                       modifyLoggerNameDefault)
 import           Pos.Util.TimeWarp (CanJsonLog (..))
