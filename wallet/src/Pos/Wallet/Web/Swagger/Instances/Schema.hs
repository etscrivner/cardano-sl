{-# LANGUAGE OverloadedLists     #-}
{-# LANGUAGE OverloadedStrings   #-}
{-# LANGUAGE ScopedTypeVariables #-}
{-# LANGUAGE TypeOperators       #-}

-- | Instances of `ToSchema` & `ToParamSchema`

module Pos.Wallet.Web.Swagger.Instances.Schema where

import           Universum

<<<<<<< HEAD
import           Control.Lens                (mapped, (?~))
import           Data.Swagger                (NamedSchema (..), SwaggerType (..),
                                              ToParamSchema (..), ToSchema (..),
                                              declareNamedSchema, declareSchemaRef,
                                              defaultSchemaOptions, format,
                                              genericDeclareNamedSchema, name, properties,
                                              required, type_)
import           Data.Typeable               (Typeable, typeRep)
import           Servant.Multipart           (FileData (..))
=======
import           Control.Lens               (mapped, (?~))
import           Data.Swagger               (NamedSchema (..), SwaggerType (..),
                                             ToParamSchema (..), ToSchema (..),
                                             declareNamedSchema, declareSchemaRef,
                                             defaultSchemaOptions, format,
                                             genericDeclareNamedSchema, name, properties,
                                             required, type_)
import           Data.Typeable              (Typeable, typeRep)
import           Data.Version               (Version)
import           Servant.Multipart          (FileData (..))
>>>>>>> 8580948c

import           Pos.Types                   (ApplicationName, BlockCount (..),
                                              BlockVersion, ChainDifficulty, Coin,
                                              SlotCount (..), SoftwareVersion)
import           Pos.Util.BackupPhrase       (BackupPhrase)

import qualified Pos.Wallet.Web.ClientTypes  as CT
import qualified Pos.Wallet.Web.Error.Types  as ET

import           Pos.Aeson.Storage           ()
import           Pos.Wallet.Web.Methods.Misc (WalletStateSnapshot)

-- | Instances we need to build Swagger-specification for 'walletApi':
-- 'ToParamSchema' - for types in parameters ('Capture', etc.),
-- 'ToSchema' - for types in bodies.
instance ToSchema      Coin
instance ToParamSchema Coin
instance ToSchema      CT.CTxId
instance ToParamSchema CT.CTxId
instance ToSchema      CT.CTx
instance ToSchema      CT.CTxMeta
instance ToSchema      CT.CPtxCondition
instance ToSchema      CT.CHash
instance ToParamSchema CT.CHash
instance ToSchema      (CT.CId CT.Wal)
instance ToSchema      (CT.CId CT.Addr)
instance ToParamSchema (CT.CId CT.Wal)
instance ToParamSchema (CT.CId CT.Addr)
instance ToSchema      CT.CProfile
instance ToSchema      ET.WalletError

instance ToSchema      CT.CAccountId
instance ToParamSchema CT.CAccountId where
    toParamSchema _ = mempty
        & type_ .~ SwaggerString
        & format ?~ "walletSetAddress@walletKeyIndex"

instance ToSchema      CT.CWalletAssurance
instance ToSchema      CT.CAccountMeta
instance ToSchema      CT.CWalletMeta
instance ToSchema      CT.CAccountInit
instance ToSchema      CT.CWalletInit
instance ToSchema      CT.CWalletRedeem
instance ToSchema      CT.CWallet
instance ToSchema      CT.CAccount
instance ToSchema      CT.CAddress
instance ToSchema      CT.CPaperVendWalletRedeem
instance ToSchema      CT.CCoin
instance ToSchema      CT.CInitialized
instance ToSchema      CT.CElectronCrashReport
instance ToSchema      CT.CUpdateInfo
instance ToSchema      SoftwareVersion
instance ToSchema      ApplicationName
instance ToSchema      CT.SyncProgress
instance ToSchema      BlockCount
instance ToSchema      SlotCount
instance ToSchema      ChainDifficulty
instance ToSchema      BlockVersion
instance ToSchema      BackupPhrase
instance ToParamSchema CT.CPassPhrase
instance ToParamSchema CT.ScrollOffset
instance ToParamSchema CT.ScrollLimit
instance ToSchema      CT.CFilePath
instance ToSchema      CT.ApiVersion
instance ToSchema      Version
instance ToSchema      CT.ClientInfo

instance ToSchema WalletStateSnapshot where
    declareNamedSchema _ = pure $ NamedSchema (Just "WalletStateSnapshot") mempty

instance ToSchema FileData where
    declareNamedSchema _ = do
        textSchema <- declareSchemaRef (Proxy :: Proxy Text)
        filepathSchema <- declareSchemaRef (Proxy :: Proxy FilePath)
        return $ NamedSchema (Just "FileData") $ mempty
            & type_ .~ SwaggerObject
            & properties .~
                [ ("fdInputFile", textSchema)
                , ("fdFileName", textSchema)
                , ("fdFileCType", textSchema)
                , ("fdFilePath", filepathSchema)
                ]
            & required .~ [ "fdInputFile", "fdFileName", "fdFileCType", "fdFilePath"]


-- | Instance for Either-based types (types we return as 'Right') in responses.
-- Due 'typeOf' these types must be 'Typeable'.
-- We need this instance for correct Swagger-specification.
instance {-# OVERLAPPING #-}
         (Typeable a, ToSchema a) =>
         ToSchema (Either ET.WalletError a) where
    declareNamedSchema proxy =
        genericDeclareNamedSchema defaultSchemaOptions proxy
            & mapped . name ?~ show (typeRep $ Proxy @(Either ET.WalletError a))<|MERGE_RESOLUTION|>--- conflicted
+++ resolved
@@ -9,7 +9,6 @@
 
 import           Universum
 
-<<<<<<< HEAD
 import           Control.Lens                (mapped, (?~))
 import           Data.Swagger                (NamedSchema (..), SwaggerType (..),
                                               ToParamSchema (..), ToSchema (..),
@@ -18,19 +17,8 @@
                                               genericDeclareNamedSchema, name, properties,
                                               required, type_)
 import           Data.Typeable               (Typeable, typeRep)
+import           Data.Version                (Version)
 import           Servant.Multipart           (FileData (..))
-=======
-import           Control.Lens               (mapped, (?~))
-import           Data.Swagger               (NamedSchema (..), SwaggerType (..),
-                                             ToParamSchema (..), ToSchema (..),
-                                             declareNamedSchema, declareSchemaRef,
-                                             defaultSchemaOptions, format,
-                                             genericDeclareNamedSchema, name, properties,
-                                             required, type_)
-import           Data.Typeable              (Typeable, typeRep)
-import           Data.Version               (Version)
-import           Servant.Multipart          (FileData (..))
->>>>>>> 8580948c
 
 import           Pos.Types                   (ApplicationName, BlockCount (..),
                                               BlockVersion, ChainDifficulty, Coin,
