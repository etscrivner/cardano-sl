--- conflicted
+++ resolved
@@ -30,61 +30,7 @@
        -- ** Something
        , WalletVerb
 
-<<<<<<< HEAD
-       , TestReset
-       , TestState
-
-       , GetWallet
-       , GetWallets
-       , NewWallet
-       , UpdateWallet
-       , RestoreWallet
-       , DeleteWallet
-       , ImportWallet
-       , ChangeWalletPassphrase
-
-       , GetAccount
-       , GetAccounts
-       , UpdateAccount
-       , DeleteAccount
-       , NewAccount
-
-       , NewAddress
-
-       , IsValidAddress
-
-       , GetProfile
-       , UpdateProfile
-
-       , NewPayment
-       , NewPaymentBatch
-       , TxFee
-       , ResetFailedPtxs
-       , UpdateTx
-       , GetHistory
-
-       , NextUpdate
-       , PostponeUpdate
-       , ApplyUpdate
-
-       , RedeemADA
-       , RedeemADAPaperVend
-
-       , ReportingInitialized
-
-       , GetSlotsDuration
-       , GetVersion
-       , GetSyncProgress
-       , LocalTimeDifference
-
-       , ImportBackupJSON
-       , ExportBackupJSON
-
-       , GetClientInfo
-
-=======
        -- * Swagger API
->>>>>>> 4fbcae11
        , WalletSwaggerApi
        , swaggerWalletApi
        ) where
@@ -369,31 +315,17 @@
     :> DReqBody '[JSON] (Maybe InputSelectionPolicy)
     :> WRes Post CTx
 
-<<<<<<< HEAD
-type NewPaymentBatch =
-       "txs"
-    :> "payments"
-    :> "batch"
-    :> Summary "Create a new payment transaction (can send to multiple recipients)."
-=======
   , _newPaymentBatch :: route
     :- "payments"
     :> "batch"
     :> Summary "Create a new payment transaction \
                \(can send to multiple recipients)."
->>>>>>> 4fbcae11
     :> DCQueryParam "passphrase" CPassPhrase
     :> ReqBody '[JSON] NewBatchPayment
     :> WRes Post CTx
 
-<<<<<<< HEAD
-type TxFee =
-       "txs"
-    :> "fee"
-=======
   , _txFee :: route
     :- "fee"
->>>>>>> 4fbcae11
     :> Summary "Estimate fees for performing given transaction."
     :> Description
         "Evaluate fee which would be used for transaction created with given \
@@ -406,35 +338,15 @@
     :> DReqBody '[JSON] (Maybe InputSelectionPolicy)
     :> WRes Post CCoin
 
-<<<<<<< HEAD
-type ResetFailedPtxs =
-       "txs"
-    :> "resubmission"
-    :> "reset"
-    :> Summary "Clear the 'do not resubmit' flag from transactions that have it."
-=======
   , _resetFailedPtxs :: route
     :- "resubmission"
     :> "reset"
     :> Summary "Clear the 'do not resubmit' flag from transactions \
                \that have it."
->>>>>>> 4fbcae11
-    :> Description
-        "For all transactions in CPtxWontApply condition, \
-        \reset them to CPtxApplying condition so that they will \
-        \be passed to resubmition"
-<<<<<<< HEAD
-    :> WRes Get ()
-
-type UpdateTx =
-       "txs"
-    :> "payments"
-=======
     :> WRes Get NoContent
 
   , _updateTx :: route
     :- "payments"
->>>>>>> 4fbcae11
     :> Summary "Update payment transaction."
     :> CCapture "address" CAccountId
     :> Capture "transaction" CTxId
@@ -587,139 +499,9 @@
   }
   deriving (Generic)
 
-<<<<<<< HEAD
--------------------------------------------------------------------------
--- Settings
--------------------------------------------------------------------------
-
-type GetClientInfo =
-       "info"
-    :> Summary
-        "Get general information about this service."
-    :> WRes Get ClientInfo
-
--- | Servant API which provides access to wallet.
-type WalletApi = ApiPrefix :> WalletApiNoPrefix
-
-type WalletApiNoPrefix = (
-     -- NOTE: enabled in prod mode https://issues.serokell.io/issue/CSM-333
-     TestReset
-    :<|>
-     TestState
-    :<|>
-     -------------------------------------------------------------------------
-     -- Wallets
-     -------------------------------------------------------------------------
-     GetWallet
-    :<|>
-     GetWallets
-    :<|>
-     NewWallet
-    :<|>
-     UpdateWallet
-    :<|>
-     RestoreWallet
-    :<|>
-     DeleteWallet
-    :<|>
-     ImportWallet
-    :<|>
-     ChangeWalletPassphrase
-    :<|>
-     -------------------------------------------------------------------------
-     -- Accounts
-     -------------------------------------------------------------------------
-     GetAccount
-    :<|>
-     GetAccounts
-    :<|>
-     UpdateAccount
-    :<|>
-     NewAccount
-    :<|>
-     DeleteAccount
-    :<|>
-     -------------------------------------------------------------------------
-     -- Walllet addresses
-     -------------------------------------------------------------------------
-     NewAddress
-    :<|>
-     -------------------------------------------------------------------------
-     -- Addresses
-     -------------------------------------------------------------------------
-     IsValidAddress
-    :<|>
-     -------------------------------------------------------------------------
-     -- Profile(s)
-     -------------------------------------------------------------------------
-     GetProfile
-    :<|>
-     UpdateProfile
-    :<|>
-     -------------------------------------------------------------------------
-     -- Transactons
-     -------------------------------------------------------------------------
-     NewPayment
-    :<|>
-     NewPaymentBatch
-    :<|>
-     TxFee
-    :<|>
-     ResetFailedPtxs
-    :<|>
-     UpdateTx
-    :<|>
-     GetHistory
-    :<|>
-     -------------------------------------------------------------------------
-     -- Updates
-     -------------------------------------------------------------------------
-     NextUpdate
-    :<|>
-     PostponeUpdate
-    :<|>
-     ApplyUpdate
-    :<|>
-     -------------------------------------------------------------------------
-     -- Redemptions
-     -------------------------------------------------------------------------
-     RedeemADA
-    :<|>
-     RedeemADAPaperVend
-    :<|>
-     -------------------------------------------------------------------------
-     -- Reporting
-     -------------------------------------------------------------------------
-     ReportingInitialized
-    :<|>
-     -------------------------------------------------------------------------
-     -- Settings
-     -------------------------------------------------------------------------
-     GetSlotsDuration
-    :<|>
-     GetVersion
-    :<|>
-     GetSyncProgress
-    :<|>
-     LocalTimeDifference
-    :<|>
-     -------------------------------------------------------------------------
-     -- JSON backup
-     -------------------------------------------------------------------------
-     ImportBackupJSON
-    :<|>
-     ExportBackupJSON
-    :<|>
-     -------------------------------------------------------------------------
-     -- Client info: various versions
-     -------------------------------------------------------------------------
-     GetClientInfo
-    )
-=======
 -- ~~~~~~~~~~
 --   /info (client info)
 -- ~~~~~~~~~~
->>>>>>> 4fbcae11
 
 -- | The "/info" branch of the API
 type WInfoApi = "info" :> ToServant (WInfoApiRecord AsApi)
@@ -731,5 +513,3 @@
     :> WRes Get ClientInfo
   }
   deriving (Generic)
-
-
