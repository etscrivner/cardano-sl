--- conflicted
+++ resolved
@@ -1,11 +1,8 @@
 {-# LANGUAGE RankNTypes          #-}
 {-# LANGUAGE ScopedTypeVariables #-}
-<<<<<<< HEAD
 
 -- Don't complain about deprecated ErrorT
 {-# OPTIONS -Wno-deprecations #-}
-=======
->>>>>>> 08140cbd
 
 -- | Instance of SscWorkersClass.
 
