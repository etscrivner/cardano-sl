--- conflicted
+++ resolved
@@ -1,26 +1,15 @@
 module Explorer.Types.Actions where
 
-<<<<<<< HEAD
-import Control.Monad.Eff.Exception (Error)
-import DOM.HTML.Types (HTMLInputElement)
-import Data.Either (Either)
-import Explorer.I18n.Lang (Language)
-import Explorer.Routes (Route)
-import Explorer.Types.State (CBlockEntries, CTxEntries, DashboardAPICode, SocketSubscription)
-import Pos.Explorer.Web.ClientTypes (CAddress, CAddressSummary, CBlockSummary, CHash, CTxId, CTxSummary)
-import Signal.Channel (Channel)
-=======
 import           Control.Monad.Eff.Exception  (Error)
 import           Data.Either                  (Either)
 import           DOM.HTML.Types               (HTMLInputElement)
 import           Explorer.I18n.Lang           (Language)
 import           Explorer.Routes              (Route)
 import           Explorer.Types.State         (CBlockEntries, CTxBriefs, CTxEntries,
-                                               DashboardAPICode)
+                                               DashboardAPICode, SocketSubscription)
 import           Pos.Explorer.Web.ClientTypes (CAddress, CAddressSummary, CBlockSummary,
                                                CHash, CTxId, CTxSummary)
 import           Signal.Channel               (Channel)
->>>>>>> 2bfe3fb3
 
 data Action
     = SetLanguage Language
