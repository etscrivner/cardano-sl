
-- | This module is testing the ClientTypes module.

<<<<<<< HEAD
{-# LANGUAGE ScopedTypeVariables #-}
=======
>>>>>>> b1291495
{-# LANGUAGE AllowAmbiguousTypes #-}

module Test.Pos.Explorer.Web.ClientTypesSpec
       ( spec
       ) where

import           Universum

import           Prelude                      (id)

import           Crypto.Hash                  (Blake2b_224, Blake2b_256)
import           Pos.Binary                   (Bi)
import           Pos.Core.Txp                 (TxId)
import           Pos.Crypto
<<<<<<< HEAD
import           Pos.Explorer.Web.ClientTypes (CAddress (..), decodeHashHex,
                                               encodeHashHex, fromCAddress, fromCHash,
                                               fromCTxId, toCAddress, toCHash, toCTxId)
import           Pos.Txp                      (Tx, TxId)
=======
import           Pos.Explorer.Web.ClientTypes
>>>>>>> b1291495
import           Pos.Types                    (Address)
import           Test.Hspec                   (Spec, describe, it, shouldBe,
                                               shouldSatisfy)
import           Test.Hspec.QuickCheck        (modifyMaxSuccess, prop)
import           Test.QuickCheck              (Arbitrary, Gen, Property, arbitrary,
                                               forAll, (===))


----------------------------------------------------------------------------
-- Utility functions
----------------------------------------------------------------------------

-- | Generalized property for any @AbstractHash@. Original copied from @CborSpec@.
soundAbstractHashInstanceProperty
    :: forall algo a. (Arbitrary a, Typeable algo, HashAlgorithm algo, Bi a)
    => (AbstractHash algo a -> Either Text (AbstractHash algo a))
    -> Property
soundAbstractHashInstanceProperty reversableFunction =
    forAll (arbitrary :: Gen (AbstractHash algo a)) $ \input ->
        decodeEncodeHashHex input === True
  where
    -- | A reversable function that we can use to test if the hashing works correctly.
    decodeEncodeHashHex
        :: AbstractHash algo a
        -> Bool
    decodeEncodeHashHex hashA = case reversableFunction hashA of
        Left _       -> False
        Right hashA' -> hashA == hashA'

----------------------------------------------------------------------------
-- Spec
----------------------------------------------------------------------------

-- stack test cardano-sl-explorer --fast --test-arguments "-m Test.Pos.Explorer.Web"
spec :: Spec
spec = describe "ClientTypes" $ do
    unitTests
    quickcheckTests

----------------------------------------------------------------------------
-- Unit tests
----------------------------------------------------------------------------

unitTests :: Spec
unitTests = do
    describe "TxId serialization" $ do
        it "should encode Text into TxId and back" $ do
            let cTxIdText = "b29fa17156275a8589857376bfaeeef47f1846f82ea492a808e5c6155b450e02"

            let decodedCTxId :: Either Text TxId
                decodedCTxId = decodeHash cTxIdText

            decodedCTxId `shouldSatisfy` isRight

            let result :: Text
                result = either id encodeHashHex decodedCTxId

            result `shouldBe` "b29fa17156275a8589857376bfaeeef47f1846f82ea492a808e5c6155b450e02"

            let decodedResult :: Either Text TxId
                decodedResult = decodeHashHex result

            decodedResult `shouldBe` decodedCTxId

    describe "CAddress serialization" $ do
        it "should encode old Text into CAddress and back" $ do
            let cAddressTextOld = "Sfpj3GbcsazoxEFvidt6rfedaX6PiXnYpYXTfj8hEgXfUFzk1kPWCFEFrecC9iWs7QP7yktEih4YuygF1JitxKze4z3bUFs9J"

            let decodedCAddressTextOld :: Either Text Address
                decodedCAddressTextOld = fromCAddress $ CAddress cAddressTextOld

            decodedCAddressTextOld `shouldSatisfy` isLeft -- shouldn't work

        it "should encode new Text into CAddress and back" $ do
            let cAddressTextNew = "DdzFFzCqrht8wAQiwNCromuPxNjQoK2Cs2vMiVFwFYYAQCcA1nPs7BMXFYhZZVBYhAKexYhaiA8xCUW8EEnc4Wdn6X5zD7R9xcabHip8"
            let cAddress = CAddress cAddressTextNew

            let decodedCAddressTextNew :: Either Text Address
                decodedCAddressTextNew = fromCAddress cAddress

            decodedCAddressTextNew `shouldSatisfy` isRight
            (toCAddress <$> decodedCAddressTextNew) `shouldSatisfy` isRight

----------------------------------------------------------------------------
-- Quickcheck tests
----------------------------------------------------------------------------

quickcheckTests :: Spec
quickcheckTests =
    describe "Hash serialization" $ do
        modifyMaxSuccess (const 10000) $ do
            prop
                "TxId"
                (soundAbstractHashInstanceProperty
                     @Blake2b_256
                     @Tx
                     reversableAbstractHashFunction)
            prop
                "Address"
                (soundAbstractHashInstanceProperty
                     @Blake2b_224
                     @Address
                     reversableAbstractHashFunction)
            prop
                "PublicKey"
                (soundAbstractHashInstanceProperty
                     @Blake2b_224
                     @PublicKey
                     reversableAbstractHashFunction)
            -- This property has a function that operates on @Hash@ so we don't need
            -- to instruct it to use a specific algorithm (Blake2b_256) as it will be
            -- inferred, we just need to reify/specify the free @a@ variable.
            prop
                "CHash"
                (soundAbstractHashInstanceProperty
                     @_
                     @Tx
                     reversableCHashFunction)
            -- This property has a function that operates on @Tx@ so we don't need
            -- to instruct it to use a specific algorithm (Blake2b_256) or a type
            -- variable as it will be inferred.
            prop
                "TxId"
                (soundAbstractHashInstanceProperty reversableCAddressFunction)
            prop "CAdress" propertyCAddressReversable
  where
    -- | This is the most general abstract hash function from source to client and back.
    reversableAbstractHashFunction
        :: forall a algo. (Typeable algo, HashAlgorithm algo, Bi a)
        => AbstractHash algo a
        -> Either Text (AbstractHash algo a)
    reversableAbstractHashFunction = decodeHashHex . encodeHashHex

    -- | This is a more specific hash function that deals with @Hash a@ which is
    -- actually @forall a. AbstractHash Blake2b_256 a@.
    reversableCHashFunction
        :: forall a. (Bi a)
        => Hash a
        -> Either Text (Hash a)
    reversableCHashFunction = fromCHash . toCHash

    -- | This is a very specific function that already covers all the free variables
    -- from @AbstractHash algo a@ with @AbstractHash Blake2b_256 Tx@.
    reversableCAddressFunction :: TxId -> Either Text TxId
    reversableCAddressFunction = fromCTxId . toCTxId

    -- | This is a specific property that we use to test valid @Address@ transformation.
    propertyCAddressReversable :: Property
    propertyCAddressReversable =
        forAll (arbitrary :: Gen Address) $ \input ->
            decodeEncodeHashHex input === True
      where
        -- | A reversable function that tests if the transformation works correctly.
        decodeEncodeHashHex :: Address -> Bool
        decodeEncodeHashHex hashA =
            case fromCAddress . toCAddress $ hashA of
                Left _       -> False
                Right hashA' -> hashA == hashA'<|MERGE_RESOLUTION|>--- conflicted
+++ resolved
@@ -1,10 +1,6 @@
 
 -- | This module is testing the ClientTypes module.
 
-<<<<<<< HEAD
-{-# LANGUAGE ScopedTypeVariables #-}
-=======
->>>>>>> b1291495
 {-# LANGUAGE AllowAmbiguousTypes #-}
 
 module Test.Pos.Explorer.Web.ClientTypesSpec
@@ -17,16 +13,11 @@
 
 import           Crypto.Hash                  (Blake2b_224, Blake2b_256)
 import           Pos.Binary                   (Bi)
-import           Pos.Core.Txp                 (TxId)
 import           Pos.Crypto
-<<<<<<< HEAD
 import           Pos.Explorer.Web.ClientTypes (CAddress (..), decodeHashHex,
                                                encodeHashHex, fromCAddress, fromCHash,
                                                fromCTxId, toCAddress, toCHash, toCTxId)
 import           Pos.Txp                      (Tx, TxId)
-=======
-import           Pos.Explorer.Web.ClientTypes
->>>>>>> b1291495
 import           Pos.Types                    (Address)
 import           Test.Hspec                   (Spec, describe, it, shouldBe,
                                                shouldSatisfy)
