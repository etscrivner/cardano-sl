name:                cardano-sl-explorer
version:             1.0.2
synopsis:            Cardano explorer
description:         Please see README.md
license:             MIT
license-file:        LICENSE
author:              IOHK
maintainer:          IOHK <hi@serokell.io>
copyright:           2017 IOHK
category:            Currency
build-type:          Simple
extra-source-files:  README.md
cabal-version:       >=1.10

library
<<<<<<< HEAD
  exposed-modules:      Pos.Explorer.ExtraContext

=======
  exposed-modules:      Pos.Explorer.Core
                        Pos.Explorer.DB
                        Pos.Explorer.ExtraContext
>>>>>>> 280959b0
                        Pos.Explorer.Socket
                        Pos.Explorer.Socket.App
                        Pos.Explorer.Socket.Methods
                        Pos.Explorer.Socket.Util
<<<<<<< HEAD

=======
                        Pos.Explorer.Txp
>>>>>>> 280959b0
                        Pos.Explorer.Web
                        Pos.Explorer.Web.Api
                        Pos.Explorer.Web.ClientTypes
                        Pos.Explorer.Web.Error
                        Pos.Explorer.Web.TestServer
                        Pos.Explorer.Web.Server
                        Pos.Explorer.Web.Transform

                        Pos.Explorer.TestUtil

                        -- Needed for testing
                        Pos.Arbitrary.Explorer

  other-modules:        Pos.Explorer.Aeson.ClientTypes
                        Pos.Explorer.Socket.Holder

                        Pos.Binary.Explorer
                        Pos.Explorer.Core.Types
                        Pos.Explorer.Txp.Global
                        Pos.Explorer.Txp.Local
                        Pos.Explorer.Txp.Toil
                        Pos.Explorer.Txp.Toil.Class
                        Pos.Explorer.Txp.Toil.Logic
                        Pos.Explorer.Txp.Toil.Types
                        Pos.Explorer.BListener

  build-depends:        QuickCheck
                      , aeson
                      , base
                      , base16-bytestring
                      , binary
                      , bytestring
                      , containers
                      , conduit
                      , data-default
                      , either
                      , ether >= 0.5.1
                      , exceptions
                      , data-default
                      , formatting
                      , generic-arbitrary
                      , lens
                      , log-warper
                      , memory
                      , node-sketch
                      , rocksdb-haskell
                      , resourcet
                      , serokell-util
                      , stm
                      , tagged
                      , text
                      , text-format
                      , time
                      , time-units
                      , transformers
                      , universum
                      , unordered-containers
                      , QuickCheck
                      , generic-arbitrary
                      , vector

                      -- cardano sl
                      , cardano-sl
                      , cardano-sl-core
                      , cardano-sl-godtossing
                      , cardano-sl-infra
                      , cardano-sl-txp
                      , cardano-sl-db
                      , cardano-sl-ssc
                      , cardano-sl-txp
                      , cardano-sl-update

                      -- mtl ++
                      , mtl
                      , lifted-base
                      , monad-control
                      , monad-loops

                      -- servant
                      , servant
                      , servant-server
                      , http-types

                      -- socket-io + deps
                      , socket-io
                      , engine-io
                      , engine-io-wai
                      , wai
                      , wai-extra
                      , wai-cors
                      , warp
  hs-source-dirs:       src
  default-language:     Haskell2010
  ghc-options:         -Wall
                       -fno-warn-orphans
                       -O2

  default-extensions:   DeriveDataTypeable
                        DeriveGeneric
                        GeneralizedNewtypeDeriving
                        StandaloneDeriving
                        FlexibleContexts
                        FlexibleInstances
                        MultiParamTypeClasses
                        FunctionalDependencies
                        DefaultSignatures
                        NoImplicitPrelude
                        OverloadedStrings
                        RecordWildCards
                        TemplateHaskell
                        TypeApplications
                        TupleSections
                        ViewPatterns
                        LambdaCase
                        MultiWayIf
                        ConstraintKinds
                        UndecidableInstances
                        ScopedTypeVariables

  build-tools: cpphs >= 1.19
  ghc-options: -pgmP cpphs -optP --cpp

  -- linker speed up for linux
  if os(linux)
    ghc-options:       -optl-fuse-ld=gold
    ld-options:        -fuse-ld=gold


executable cardano-explorer
  hs-source-dirs:      src/explorer
  main-is:             Main.hs
  other-modules:       NodeOptions
  build-depends:       base
                     , bytestring
                     , ether
                     , cardano-sl
                     , cardano-sl-core
                     , cardano-sl-infra
                     , cardano-sl-explorer
                     , cardano-sl-godtossing
                     , cardano-sl-ssc
                     , cardano-sl-update
                     , containers
                     , data-default
                     , formatting
                     , lens
                     , log-warper
                     , mtl
                     , network-transport-tcp
                     , node-sketch
                     , optparse-applicative
                     , universum
                     , serokell-util
                     , time
                     , time-units
  default-language:    Haskell2010
  ghc-options:         -threaded -rtsopts
                       -Wall
                       -fno-warn-orphans
                       -with-rtsopts=-N
                       -O2

  default-extensions:   DeriveDataTypeable
                        DeriveGeneric
                        GeneralizedNewtypeDeriving
                        StandaloneDeriving
                        FlexibleContexts
                        FlexibleInstances
                        MultiParamTypeClasses
                        FunctionalDependencies
                        DefaultSignatures
                        NoImplicitPrelude
                        OverloadedStrings
                        RecordWildCards
                        TypeApplications
                        TupleSections
                        ViewPatterns
                        LambdaCase
                        MultiWayIf

  build-tools: cpphs >= 1.19
  ghc-options: -pgmP cpphs -optP --cpp

  -- linker speed up for linux
  if os(linux)
    ghc-options:       -optl-fuse-ld=gold
    ld-options:        -fuse-ld=gold

executable cardano-explorer-hs2purs
  hs-source-dirs:      src/purescript
  main-is:             Main.hs
  other-modules:       PSTypes
                       PSOptions
  build-depends:       base
                     , cardano-sl
                     , cardano-sl-explorer
                     , purescript-bridge
                     , universum
                     , optparse-simple
  default-language:    Haskell2010
  ghc-options:         -threaded -rtsopts
                       -Wall
                       -fno-warn-orphans
                       -with-rtsopts=-N
                       -O2

  default-extensions:   DeriveDataTypeable
                        DeriveGeneric
                        GeneralizedNewtypeDeriving
                        StandaloneDeriving
                        FlexibleContexts
                        FlexibleInstances
                        MultiParamTypeClasses
                        FunctionalDependencies
                        DefaultSignatures
                        NoImplicitPrelude
                        OverloadedStrings
                        RecordWildCards
                        TypeApplications
                        TupleSections
                        ViewPatterns
                        LambdaCase
                        MultiWayIf

  build-tools: cpphs >= 1.19
  ghc-options: -pgmP cpphs -optP --cpp

  -- linker speed up for linux
  if os(linux)
    ghc-options:       -optl-fuse-ld=gold
    ld-options:        -fuse-ld=gold

executable cardano-explorer-swagger
  hs-source-dirs:      src/documentation
  main-is:             Main.hs
  other-modules:       Description
  build-depends:       aeson
                     , base
                     , bytestring
                     , cardano-sl
                     , cardano-sl-explorer
                     , lens
                     , swagger2
                     , servant-server
                     , servant-multipart
                     , servant-swagger
                     , servant-swagger-ui
                     , text
                     , universum >= 0.1.11
                     , optparse-applicative
  default-language:    Haskell2010
  ghc-options:         -threaded -rtsopts
                       -Wall
                       -fno-warn-orphans
                       -with-rtsopts=-N
                       -O2

  default-extensions:   NoImplicitPrelude
                        BangPatterns
                        OverloadedStrings

  build-tools: cpphs >= 1.19
  ghc-options: -pgmP cpphs -optP --cpp

  -- linker speed up for linux
  if os(linux)
    ghc-options:       -optl-fuse-ld=gold
    ld-options:        -fuse-ld=gold

executable cardano-explorer-mock
  hs-source-dirs:      src/mock
  main-is:             Main.hs
  other-modules:
  build-depends:       base
                     , cardano-sl
                     , cardano-sl-explorer
                     , universum
                     , optparse-applicative
  default-language:    Haskell2010
  ghc-options:         -threaded -rtsopts
                       -Wall
                       -fno-warn-orphans
                       -with-rtsopts=-N
                       -O2

  default-extensions:   DeriveDataTypeable
                        DeriveGeneric
                        GeneralizedNewtypeDeriving
                        StandaloneDeriving
                        FlexibleContexts
                        FlexibleInstances
                        MultiParamTypeClasses
                        FunctionalDependencies
                        DefaultSignatures
                        NoImplicitPrelude
                        OverloadedStrings
                        RecordWildCards
                        TypeApplications
                        TupleSections
                        ViewPatterns
                        LambdaCase
                        MultiWayIf

  build-tools: cpphs >= 1.19
  ghc-options: -pgmP cpphs -optP --cpp

  -- linker speed up for linux
  if os(linux)
    ghc-options:       -optl-fuse-ld=gold
    ld-options:        -fuse-ld=gold

test-suite cardano-explorer-test
  main-is:             Test.hs
  other-modules:
                       -- Standard module with some magic
                       Spec
                       -- Utils
                       Test.Pos.Explorer.MockFactory
                       -- Tests
                       Test.Pos.Explorer.Socket.AppSpec
                       Test.Pos.Explorer.Socket.MethodsSpec
                       Test.Pos.Explorer.Socket.UtilSpec
                       Test.Pos.Explorer.Web.ServerSpec
                       Test.Pos.Explorer.Web.ClientTypesSpec

                       Test.Pos.Explorer.Identity.BinarySpec

  type:                exitcode-stdio-1.0
  build-depends:       MonadRandom
                     , QuickCheck
                     , base
                     , bytestring
                     , cardano-sl-explorer
                     , cardano-sl-update
                     , cardano-sl-core
                     , cardano-sl-txp
                     , cardano-sl-ssc
                     , cardano-sl-db
                     , cardano-sl
                     , cborg
                     , cereal
                     , containers
                     , cryptonite
                     , data-default
                     , ether
                     , exceptions
                     , formatting
                     , generic-arbitrary
                     , hspec
                     , kademlia
                     , lens
                     , log-warper
                     , MonadRandom
                     , memory
                     , monad-control
                     , mtl
                     , mmorph
                     , node-sketch
                     , pvss
                     , quickcheck-instances
                     , random
                     , reflection
                     , regex-tdfa
                     , regex-tdfa-text
                     , safecopy
                     , serokell-util >= 0.1.3.4
                     , tagged
                     , text-format
                     , time-units
                     , transformers-base
                     , universum >= 0.1.11
                     , unordered-containers
                     , vector
                     , warp
  hs-source-dirs:      test
  default-language:    Haskell2010
  ghc-options:         -threaded
                       -rtsopts
                       -Wall
                       -fno-warn-orphans

  -- linker speed up for linux
  if os(linux)
    ghc-options:       -optl-fuse-ld=gold
    ld-options:        -fuse-ld=gold

  default-extensions:   DeriveDataTypeable
                        DeriveGeneric
                        GeneralizedNewtypeDeriving
                        StandaloneDeriving
                        FlexibleContexts
                        FlexibleInstances
                        MultiParamTypeClasses
                        FunctionalDependencies
                        DefaultSignatures
                        NoImplicitPrelude
                        OverloadedStrings
                        RecordWildCards
                        TypeApplications
                        TupleSections
                        ViewPatterns
                        LambdaCase
                        MultiWayIf
                        ConstraintKinds
                        UndecidableInstances
                        BangPatterns
                        TemplateHaskell
                        ScopedTypeVariables

  build-tools: cpphs >= 1.19
  ghc-options: -pgmP cpphs -optP --cpp

benchmark cardano-explorer-bench
  hs-source-dirs:      bench
  main-is:             Main.hs
  other-modules:       Bench.Pos.Explorer.ServerBench
  type:                exitcode-stdio-1.0
  build-depends:       QuickCheck
                     , base
                     , binary
                     , bytestring
                     , cardano-sl-explorer
                     , cardano-sl-core
                     , cardano-sl-txp
                     , cardano-sl
                     , containers
                     , criterion
                     , cryptonite
                     , data-default
                     , formatting
                     , lens
                     , log-warper
                     , serokell-util >= 0.1.3.4
                     , text-format
                     , universum >= 0.1.11
                     , vector
                     , weigh
  default-language:    Haskell2010
  ghc-options:         -threaded -rtsopts
                       -Wall
                       -fno-warn-orphans
                       -O2

  -- linker speed up for linux
  if os(linux)
    ghc-options:       -optl-fuse-ld=gold
    ld-options:        -fuse-ld=gold

  default-extensions:   DeriveDataTypeable
                        DeriveGeneric
                        GeneralizedNewtypeDeriving
                        StandaloneDeriving
                        FlexibleContexts
                        FlexibleInstances
                        MultiParamTypeClasses
                        FunctionalDependencies
                        DefaultSignatures
                        NoImplicitPrelude
                        OverloadedStrings
                        RecordWildCards
                        TypeApplications
                        TupleSections
                        ViewPatterns
                        LambdaCase
                        MultiWayIf
                        ConstraintKinds
                        UndecidableInstances
                        BangPatterns
                        TemplateHaskell
                        ScopedTypeVariables

  build-tools: cpphs >= 1.19
  ghc-options: -pgmP cpphs -optP --cpp<|MERGE_RESOLUTION|>--- conflicted
+++ resolved
@@ -13,23 +13,16 @@
 cabal-version:       >=1.10
 
 library
-<<<<<<< HEAD
-  exposed-modules:      Pos.Explorer.ExtraContext
-
-=======
   exposed-modules:      Pos.Explorer.Core
                         Pos.Explorer.DB
                         Pos.Explorer.ExtraContext
->>>>>>> 280959b0
                         Pos.Explorer.Socket
                         Pos.Explorer.Socket.App
                         Pos.Explorer.Socket.Methods
                         Pos.Explorer.Socket.Util
-<<<<<<< HEAD
-
-=======
+
                         Pos.Explorer.Txp
->>>>>>> 280959b0
+
                         Pos.Explorer.Web
                         Pos.Explorer.Web.Api
                         Pos.Explorer.Web.ClientTypes
