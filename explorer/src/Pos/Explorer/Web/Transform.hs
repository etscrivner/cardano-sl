--- conflicted
+++ resolved
@@ -33,13 +33,8 @@
 import           Pos.Update.Configuration (HasUpdateConfiguration)
 import           Pos.Util.CompileInfo (HasCompileInfo)
 import qualified Pos.Util.Log as Log
-<<<<<<< HEAD
-import           Pos.Util.Trace (noTrace)
-=======
-import           Pos.Util.Mockable ()
 import           Pos.Util.Trace (natTrace)
 import           Pos.Util.Trace.Named (TraceNamed)
->>>>>>> 0abcc83e
 import           Pos.WorkMode (RealMode, RealModeContext (..))
 
 import           Pos.Explorer.BListener (ExplorerBListener,
