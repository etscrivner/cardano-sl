--- conflicted
+++ resolved
@@ -19,35 +19,23 @@
                      runPut)
 import qualified Data.ByteString.Lazy as BSL
 import qualified Data.ByteString.Lazy.Char8 as BSLC
-<<<<<<< HEAD
-import           Distribution.System       (buildOS, OS(Windows))
-import           GHC.IO.Handle.FD          (fdToHandle)
-import           GHC.Generics              (Generic)
-import           Pos.Infra.Shutdown.Logic  (triggerShutdown)
-import           Pos.Infra.Shutdown.Class  (HasShutdownContext (..))
-import           Pos.Infra.Shutdown.Types  (ShutdownContext)
-import           System.Environment        (lookupEnv)
-import           System.IO.Error           (IOError, isEOFError)
-import           System.IO                 (hFlush, hGetLine, hSetNewlineMode, noNewlineTranslation)
-import           Pos.Util.Log              (WithLogger, logInfo, logError, usingLoggerName, Severity(..))
---import           System.Wlog.LoggerNameBox (usingLoggerName)
-=======
 import           Distribution.System (OS (Windows), buildOS)
 import           GHC.Generics (Generic)
 import           GHC.IO.Handle.FD (fdToHandle)
 import           Pos.Infra.Shutdown.Class (HasShutdownContext (..))
 import           Pos.Infra.Shutdown.Logic (triggerShutdown)
 import           Pos.Infra.Shutdown.Types (ShutdownContext)
+import           Pos.Util.Log (Severity (..), WithLogger, logError, logInfo,
+                     usingLoggerName)
 import           System.Environment (lookupEnv)
 import           System.IO (hFlush, hGetLine, hSetNewlineMode,
                      noNewlineTranslation)
 import           System.IO.Error (IOError, isEOFError)
-import           System.Wlog (WithLogger, logError, logInfo)
-import           System.Wlog.LoggerNameBox (usingLoggerName)
->>>>>>> 961874f7
 import           Universum
 
-data Packet = Started | QueryPort | ReplyPort Word16 | Ping | Pong | ParseError Text deriving (Show, Eq, Generic)
+data Packet = Started | QueryPort | ReplyPort Word16 | Ping | Pong
+            | ParseError Text
+            deriving (Show, Eq, Generic)
 
 opts :: Options
 opts = defaultOptions { sumEncoding = ObjectWithSingleField }
