--- conflicted
+++ resolved
@@ -184,12 +184,7 @@
                       , http-client-tls
                       , http-conduit
                       , lens
-<<<<<<< HEAD
-                      --, log-warper >= 1.1.1
-=======
-                      , log-warper >= 1.1.1
                       , memory
->>>>>>> 3e659eb9
                       , mmorph
                       , monad-control
                       , mtl
