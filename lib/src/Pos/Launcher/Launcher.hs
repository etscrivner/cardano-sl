--- conflicted
+++ resolved
@@ -22,7 +22,6 @@
 import           Pos.Ssc.Types (SscParams)
 import           Pos.Txp (txpGlobalSettings)
 import           Pos.Util.CompileInfo (HasCompileInfo)
-import qualified Pos.Util.Log as Log
 import           Pos.Util.Trace (natTrace)
 import           Pos.Util.Trace.Named (TraceNamed)
 import           Pos.WorkMode (EmptyMempoolExt, RealMode)
@@ -38,23 +37,15 @@
        , HasCompileInfo
        )
     => TraceNamed IO
-    -> Log.LoggingHandler
     -> ProtocolMagic
     -> NodeParams
     -> SscParams
     -> [Diffusion (RealMode EmptyMempoolExt) -> RealMode EmptyMempoolExt ()]
-<<<<<<< HEAD
-    -> Production ()
-runNodeReal logTrace lh pm np sscnp plugins = --Log.usingLoggerName lh "runNodeReal" $ runProduction $
-    --TODO appendName "runNodeReal" to Trace
+    -> IO ()
+runNodeReal logTrace pm np sscnp plugins =
     bracketNodeResources (natTrace liftIO logTrace) np sscnp (txpGlobalSettings pm) (initNodeDBs pm epochSlots)
         action
-=======
-    -> IO ()
-runNodeReal pm np sscnp plugins =
-    bracketNodeResources np sscnp (txpGlobalSettings pm) (initNodeDBs pm epochSlots) action
->>>>>>> 782b17fd
   where
-    action :: NodeResources EmptyMempoolExt -> Production ()
+    action :: NodeResources EmptyMempoolExt -> IO ()
     action nr@NodeResources {..} =
-      runRealMode logTrace lh pm nr (runNode (natTrace liftIO logTrace) pm nr plugins)+      runRealMode logTrace pm nr (runNode (natTrace liftIO logTrace) pm nr plugins)