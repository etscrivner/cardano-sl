{-# LANGUAGE AllowAmbiguousTypes #-}
{-# LANGUAGE CPP                 #-}
{-# LANGUAGE RankNTypes          #-}

-- | Runners in various modes.

module Pos.Launcher.Runner
       ( -- * High level runners
         runRealMode

       --, elimRealMode  -- only used locally

       -- * Exported for custom usage in CLI utils
       --, runServer     -- only used locally
       ) where

import           Universum

import           Control.Concurrent.Async (race)
import qualified Control.Monad.Reader as Mtl
import           Data.Default (Default)
<<<<<<< HEAD
-- import           JsonLog (jsonLog)
import           Mockable.Production (Production (..))
=======
>>>>>>> 66fe2e10
import           System.Exit (ExitCode (..))

import           Pos.Behavior (bcSecurityParams)
import           Pos.Binary ()
import           Pos.Block.Configuration (HasBlockConfiguration,
                     recoveryHeadersMessage, streamWindow)
import           Pos.Configuration (HasNodeConfiguration,
                     networkConnectionTimeout)
import           Pos.Context.Context (NodeContext (..))
import           Pos.Core (StakeholderId, addressHash)
import           Pos.Core.Configuration (HasProtocolConstants,
                     protocolConstants)
import           Pos.Core.JsonLog (jsonLog)
import           Pos.Core.Mockable.Production (Production (..))
import           Pos.Crypto (ProtocolMagic, toPublic)
import           Pos.Diffusion.Full (FullDiffusionConfiguration (..),
                     diffusionLayerFull)
import           Pos.Infra.Diffusion.Types (Diffusion (..), DiffusionLayer (..),
                     hoistDiffusion)
import           Pos.Infra.Network.Types (NetworkConfig (..),
                     topologyRoute53HealthCheckEnabled)
import           Pos.Infra.Reporting.Ekg (EkgNodeMetrics (..),
                     registerEkgMetrics, withEkgServer)
import           Pos.Infra.Reporting.Statsd (withStatsd)
import           Pos.Infra.Shutdown (ShutdownContext, waitForShutdown)
import           Pos.Launcher.Configuration (HasConfigurations)
import           Pos.Launcher.Param (BaseParams (..), LoggingParams (..),
                     NodeParams (..))
import           Pos.Launcher.Resource (NodeResources (..))
import           Pos.Logic.Full (logicFull)
import           Pos.Logic.Types (Logic, hoistLogic)
import           Pos.Recovery.Instance ()
import           Pos.Reporting.Production (ProductionReporterParams (..),
                     productionReporter)
import           Pos.Txp (MonadTxpLocal)
import           Pos.Update.Configuration (HasUpdateConfiguration,
                     lastKnownBlockVersion)
import           Pos.Util.CompileInfo (HasCompileInfo, compileInfo)
import qualified Pos.Util.Log as Log
import           Pos.Util.Trace (natTrace, noTrace)
import           Pos.Util.Trace.Named (TraceNamed, appendName)
import           Pos.Web.Server (withRoute53HealthCheckApplication)
import           Pos.WorkMode (RealMode, RealModeContext (..))

-- import qualified Katip as K
import qualified Katip.Monadic as KM

{-
runLogger :: Log.LogContextT m a -> m a
runLogger ctx = do
    le <- K.initLogEnv "log" "production"
    KM.runKatipContextT le () [] $ ctx
-}
----------------------------------------------------------------------------
-- High level runners
----------------------------------------------------------------------------

-- | Run activity in something convertible to 'RealMode' and back.
runRealMode
    :: forall ext a.
       ( Default ext
       , HasCompileInfo
       , HasConfigurations
       , MonadTxpLocal (RealMode ext)
       -- MonadTxpLocal is meh,
       -- we can't remove @ext@ from @RealMode@ because
       -- explorer and wallet use RealMode,
       -- though they should use only @RealModeContext@
       )
    => TraceNamed IO
    -> Log.LoggingHandler
    -> ProtocolMagic
    -> NodeResources ext
    -> (Diffusion (RealMode ext) -> RealMode ext a)
    -> Production a
runRealMode logTrace0 lh pm nr@NodeResources {..} act = Production $ KM.KatipContextT $ ReaderT $ const $ runServer
    logTrace
    pm
    ncNodeParams
    (EkgNodeMetrics nrEkgStore)
    ncShutdownContext
    makeLogicIO
    act'
  where
    NodeContext {..} = nrContext
    NodeParams {..} = ncNodeParams
    securityParams = bcSecurityParams npBehaviorConfig
    ourStakeholderId :: StakeholderId
    ourStakeholderId = addressHash (toPublic npSecretKey)
    logTrace = appendName "realMode" logTrace0
    logTrace' :: TraceNamed (RealMode ext)
    logTrace' = natTrace liftIO logTrace
    logic :: Logic (RealMode ext)
    logic = logicFull logTrace' noTrace pm ourStakeholderId securityParams -- TODO jsonLog
    makeLogicIO :: Diffusion IO -> Logic IO
    makeLogicIO diffusion = hoistLogic (elimRealMode logTrace lh pm nr diffusion) logic
    act' :: Diffusion IO -> IO a
    act' diffusion =
        let diffusion' = hoistDiffusion liftIO (elimRealMode logTrace lh pm nr diffusion) diffusion
        in elimRealMode logTrace lh pm nr diffusion (act diffusion')

-- | RealMode runner: creates a JSON log configuration and uses the
-- resources provided to eliminate the RealMode, yielding a Production (IO).
elimRealMode
    :: forall t ext.
       ( HasCompileInfo)
    => TraceNamed IO
    -> Log.LoggingHandler
    -> ProtocolMagic
    -> NodeResources ext
    -> Diffusion IO
    -> RealMode ext t
    -> IO t
elimRealMode logTrace lh pm NodeResources {..} diffusion action =
    -- K.runKatipContextT mempty () mempty $
    Log.usingLoggerName lh "realMode" $
    runProduction $ do
        Mtl.runReaderT action (rmc nrJsonLogConfig)
  where
    NodeContext {..} = nrContext
    NodeParams {..} = ncNodeParams
    NetworkConfig {..} = ncNetworkConfig
    LoggingParams {..} = bpLoggingParams npBaseParams
    reporterParams = ProductionReporterParams
        { prpServers         = npReportServers
        , prpLoggerConfig    = ncLoggerConfig
        , prpCompileTimeInfo = compileInfo
        , prpTrace           = (appendName "reporter" logTrace)
        , prpProtocolMagic   = pm
        }
    rmc jlConf = RealModeContext
        nrDBs
        nrSscState
        nrTxpState
        nrDlgState
        jlConf
        lpDefaultName
        nrContext
        (productionReporter reporterParams diffusion)

-- | "Batteries-included" server.
-- Bring up a full diffusion layer over a TCP transport and use it to run some
-- action. Also brings up ekg monitoring, route53 health check, statds,
-- according to parameters.
-- Uses magic Data.Reflection configuration for the protocol constants,
-- network connection timeout (nt-tcp), and, and the 'recoveryHeadersMessage'
-- number.
runServer
    :: forall t .
       ( HasProtocolConstants
       , HasBlockConfiguration
       , HasNodeConfiguration
       , HasUpdateConfiguration
       )
    => TraceNamed IO
    -> ProtocolMagic
    -> NodeParams
    -> EkgNodeMetrics
    -> ShutdownContext
    -> (Diffusion IO -> Logic IO)
    -> (Diffusion IO -> IO t)
    -> IO t
runServer logTrace pm NodeParams {..} ekgNodeMetrics shdnContext mkLogic act = exitOnShutdown $
    diffusionLayerFull fdconf
                       npNetworkConfig
                       (Just ekgNodeMetrics)
                       mkLogic $ \diffusionLayer -> do
        when npEnableMetrics (registerEkgMetrics ekgStore)
        runDiffusionLayer diffusionLayer $
            maybeWithRoute53 (healthStatus (diffusion diffusionLayer)) $
            maybeWithEkg $
            maybeWithStatsd $
            -- The 'act' is in 'm', and needs a 'Diffusion m'. We can hoist
            -- that, since 'm' is 'MonadIO'.
            (act (diffusion diffusionLayer))

  where
    fdconf = FullDiffusionConfiguration
        { fdcProtocolMagic = pm
        , fdcProtocolConstants = protocolConstants
        , fdcRecoveryHeadersMessage = recoveryHeadersMessage
        , fdcLastKnownBlockVersion = lastKnownBlockVersion
        , fdcConvEstablishTimeout = networkConnectionTimeout
        , fdcTrace = (appendName "diffusion" logTrace)
        , fdcStreamWindow = streamWindow
        }
    exitOnShutdown action = do
        _ <- race (waitForShutdown shdnContext) action
        exitWith (ExitFailure 20) -- special exit code to indicate an update
    ekgStore = enmStore ekgNodeMetrics
    (hcHost, hcPort) = case npRoute53Params of
        Nothing         -> ("127.0.0.1", 3030)
        Just (hst, prt) -> (decodeUtf8 hst, fromIntegral prt)
    maybeWithRoute53 mStatus = case topologyRoute53HealthCheckEnabled (ncTopology npNetworkConfig) of
        True  -> withRoute53HealthCheckApplication mStatus hcHost hcPort
        False -> identity
    maybeWithEkg = case (npEnableMetrics, npEkgParams) of
        (True, Just ekgParams) -> withEkgServer ekgParams ekgStore
        _                      -> identity
    maybeWithStatsd = case (npEnableMetrics, npStatsdParams) of
        (True, Just sdParams) -> withStatsd sdParams ekgStore
        _                     -> identity<|MERGE_RESOLUTION|>--- conflicted
+++ resolved
@@ -19,11 +19,6 @@
 import           Control.Concurrent.Async (race)
 import qualified Control.Monad.Reader as Mtl
 import           Data.Default (Default)
-<<<<<<< HEAD
--- import           JsonLog (jsonLog)
-import           Mockable.Production (Production (..))
-=======
->>>>>>> 66fe2e10
 import           System.Exit (ExitCode (..))
 
 import           Pos.Behavior (bcSecurityParams)
@@ -36,7 +31,6 @@
 import           Pos.Core (StakeholderId, addressHash)
 import           Pos.Core.Configuration (HasProtocolConstants,
                      protocolConstants)
-import           Pos.Core.JsonLog (jsonLog)
 import           Pos.Core.Mockable.Production (Production (..))
 import           Pos.Crypto (ProtocolMagic, toPublic)
 import           Pos.Diffusion.Full (FullDiffusionConfiguration (..),
