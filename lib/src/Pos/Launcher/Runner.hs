{-# LANGUAGE AllowAmbiguousTypes #-}
{-# LANGUAGE CPP                 #-}
{-# LANGUAGE RankNTypes          #-}

-- | Runners in various modes.

module Pos.Launcher.Runner
       ( -- * High level runners
         runRealMode

       --, elimRealMode  -- only used locally

       -- * Exported for custom usage in CLI utils
       --, runServer     -- only used locally
       ) where

import           Universum

import           Control.Concurrent.Async (race)
import qualified Control.Monad.Reader as Mtl
import           Data.Default (Default)
import           System.Exit (ExitCode (..))

import           Pos.Behavior (bcSecurityParams)
import           Pos.Binary ()
import           Pos.Block.Configuration (HasBlockConfiguration,
                     recoveryHeadersMessage, streamWindow)
import           Pos.Configuration (HasNodeConfiguration,
                     networkConnectionTimeout)
import           Pos.Context.Context (NodeContext (..))
import           Pos.Core (StakeholderId, addressHash)
import           Pos.Core.Configuration (HasProtocolConstants,
                     protocolConstants)
<<<<<<< HEAD
import           Pos.Core.Mockable.Production (Production (..))
=======
import           Pos.Core.JsonLog (jsonLog)
>>>>>>> 782b17fd
import           Pos.Crypto (ProtocolMagic, toPublic)
import           Pos.Diffusion.Full (FullDiffusionConfiguration (..),
                     diffusionLayerFull)
import           Pos.Infra.Diffusion.Types (Diffusion (..), DiffusionLayer (..),
                     hoistDiffusion)
import           Pos.Infra.Network.Types (NetworkConfig (..),
                     topologyRoute53HealthCheckEnabled)
import           Pos.Infra.Reporting.Ekg (EkgNodeMetrics (..),
                     registerEkgMetrics, withEkgServer)
import           Pos.Infra.Reporting.Statsd (withStatsd)
import           Pos.Infra.Shutdown (ShutdownContext, waitForShutdown)
import           Pos.Launcher.Configuration (HasConfigurations)
import           Pos.Launcher.Param (BaseParams (..), LoggingParams (..),
                     NodeParams (..))
import           Pos.Launcher.Resource (NodeResources (..))
import           Pos.Logic.Full (logicFull)
import           Pos.Logic.Types (Logic, hoistLogic)
import           Pos.Recovery.Instance ()
import           Pos.Reporting.Production (ProductionReporterParams (..),
                     productionReporter)
import           Pos.Txp (MonadTxpLocal)
import           Pos.Update.Configuration (HasUpdateConfiguration,
                     lastKnownBlockVersion)
import           Pos.Util.CompileInfo (HasCompileInfo, compileInfo)
import qualified Pos.Util.Log as Log
import           Pos.Util.Trace (natTrace, noTrace)
import           Pos.Util.Trace.Named (TraceNamed, appendName)
import           Pos.Web.Server (withRoute53HealthCheckApplication)
import           Pos.WorkMode (RealMode, RealModeContext (..))

-- import qualified Katip as K
import qualified Katip.Monadic as KM

{-
runLogger :: Log.LogContextT m a -> m a
runLogger ctx = do
    le <- K.initLogEnv "log" "production"
    KM.runKatipContextT le () [] $ ctx
-}
----------------------------------------------------------------------------
-- High level runners
----------------------------------------------------------------------------

-- | Run activity in something convertible to 'RealMode' and back.
runRealMode
    :: forall ext a.
       ( Default ext
       , HasCompileInfo
       , HasConfigurations
       , MonadTxpLocal (RealMode ext)
       -- MonadTxpLocal is meh,
       -- we can't remove @ext@ from @RealMode@ because
       -- explorer and wallet use RealMode,
       -- though they should use only @RealModeContext@
       )
    => TraceNamed IO
    -> Log.LoggingHandler
    -> ProtocolMagic
    -> NodeResources ext
    -> (Diffusion (RealMode ext) -> RealMode ext a)
    -> Production a
runRealMode logTrace0 lh pm nr@NodeResources {..} act = Production $ KM.KatipContextT $ ReaderT $ const $ runServer
    logTrace
    pm
    ncNodeParams
    (EkgNodeMetrics nrEkgStore)
    ncShutdownContext
    makeLogicIO
    act'
  where
    NodeContext {..} = nrContext
    NodeParams {..} = ncNodeParams
    securityParams = bcSecurityParams npBehaviorConfig
    ourStakeholderId :: StakeholderId
    ourStakeholderId = addressHash (toPublic npSecretKey)
    logTrace = appendName "realMode" logTrace0
    logTrace' :: TraceNamed (RealMode ext)
    logTrace' = natTrace liftIO logTrace
    logic :: Logic (RealMode ext)
    logic = logicFull logTrace' noTrace pm ourStakeholderId securityParams -- TODO jsonLog
    makeLogicIO :: Diffusion IO -> Logic IO
    makeLogicIO diffusion = hoistLogic (elimRealMode logTrace lh pm nr diffusion) logic
    act' :: Diffusion IO -> IO a
    act' diffusion =
        let diffusion' = hoistDiffusion liftIO (elimRealMode logTrace lh pm nr diffusion) diffusion
        in elimRealMode logTrace lh pm nr diffusion (act diffusion')

-- | RealMode runner: creates a JSON log configuration and uses the
-- resources provided to eliminate the RealMode, yielding an IO.
elimRealMode
    :: forall t ext.
       ( HasCompileInfo)
    => TraceNamed IO
    -> Log.LoggingHandler
    -> ProtocolMagic
    -> NodeResources ext
    -> Diffusion IO
    -> RealMode ext t
    -> IO t
<<<<<<< HEAD
elimRealMode logTrace lh pm NodeResources {..} diffusion action =
    -- K.runKatipContextT mempty () mempty $
    Log.usingLoggerName lh "realMode" $
    runProduction $ do
        Mtl.runReaderT action (rmc nrJsonLogConfig)
=======
elimRealMode pm NodeResources {..} diffusion action = do
    Mtl.runReaderT action (rmc nrJsonLogConfig)
>>>>>>> 782b17fd
  where
    NodeContext {..} = nrContext
    NodeParams {..} = ncNodeParams
    NetworkConfig {..} = ncNetworkConfig
    LoggingParams {..} = bpLoggingParams npBaseParams
    reporterParams = ProductionReporterParams
        { prpServers         = npReportServers
        , prpLoggerConfig    = ncLoggerConfig
        , prpCompileTimeInfo = compileInfo
        , prpTrace           = (appendName "reporter" logTrace)
        , prpProtocolMagic   = pm
        }
    rmc jlConf = RealModeContext
        nrDBs
        nrSscState
        nrTxpState
        nrDlgState
        jlConf
        lpDefaultName
        nrContext
        (productionReporter reporterParams diffusion)

-- | "Batteries-included" server.
-- Bring up a full diffusion layer over a TCP transport and use it to run some
-- action. Also brings up ekg monitoring, route53 health check, statds,
-- according to parameters.
-- Uses magic Data.Reflection configuration for the protocol constants,
-- network connection timeout (nt-tcp), and, and the 'recoveryHeadersMessage'
-- number.
runServer
    :: forall t .
       ( HasProtocolConstants
       , HasBlockConfiguration
       , HasNodeConfiguration
       , HasUpdateConfiguration
       )
    => TraceNamed IO
    -> ProtocolMagic
    -> NodeParams
    -> EkgNodeMetrics
    -> ShutdownContext
    -> (Diffusion IO -> Logic IO)
    -> (Diffusion IO -> IO t)
    -> IO t
runServer logTrace pm NodeParams {..} ekgNodeMetrics shdnContext mkLogic act = exitOnShutdown $
    diffusionLayerFull fdconf
                       npNetworkConfig
                       (Just ekgNodeMetrics)
                       mkLogic $ \diffusionLayer -> do
        when npEnableMetrics (registerEkgMetrics ekgStore)
        runDiffusionLayer diffusionLayer $
            maybeWithRoute53 (healthStatus (diffusion diffusionLayer)) $
            maybeWithEkg $
            maybeWithStatsd $
            -- The 'act' is in 'm', and needs a 'Diffusion m'. We can hoist
            -- that, since 'm' is 'MonadIO'.
            (act (diffusion diffusionLayer))

  where
    fdconf = FullDiffusionConfiguration
        { fdcProtocolMagic = pm
        , fdcProtocolConstants = protocolConstants
        , fdcRecoveryHeadersMessage = recoveryHeadersMessage
        , fdcLastKnownBlockVersion = lastKnownBlockVersion
        , fdcConvEstablishTimeout = networkConnectionTimeout
        , fdcTrace = (appendName "diffusion" logTrace)
        , fdcStreamWindow = streamWindow
        }
    exitOnShutdown action = do
        _ <- race (waitForShutdown shdnContext) action
        exitWith (ExitFailure 20) -- special exit code to indicate an update
    ekgStore = enmStore ekgNodeMetrics
    (hcHost, hcPort) = case npRoute53Params of
        Nothing         -> ("127.0.0.1", 3030)
        Just (hst, prt) -> (decodeUtf8 hst, fromIntegral prt)
    maybeWithRoute53 mStatus = case topologyRoute53HealthCheckEnabled (ncTopology npNetworkConfig) of
        True  -> withRoute53HealthCheckApplication mStatus hcHost hcPort
        False -> identity
    maybeWithEkg = case (npEnableMetrics, npEkgParams) of
        (True, Just ekgParams) -> withEkgServer ekgParams ekgStore
        _                      -> identity
    maybeWithStatsd = case (npEnableMetrics, npStatsdParams) of
        (True, Just sdParams) -> withStatsd sdParams ekgStore
        _                     -> identity<|MERGE_RESOLUTION|>--- conflicted
+++ resolved
@@ -31,11 +31,7 @@
 import           Pos.Core (StakeholderId, addressHash)
 import           Pos.Core.Configuration (HasProtocolConstants,
                      protocolConstants)
-<<<<<<< HEAD
-import           Pos.Core.Mockable.Production (Production (..))
-=======
-import           Pos.Core.JsonLog (jsonLog)
->>>>>>> 782b17fd
+--import           Pos.Core.JsonLog (CanJsonLog (..))
 import           Pos.Crypto (ProtocolMagic, toPublic)
 import           Pos.Diffusion.Full (FullDiffusionConfiguration (..),
                      diffusionLayerFull)
@@ -60,21 +56,12 @@
 import           Pos.Update.Configuration (HasUpdateConfiguration,
                      lastKnownBlockVersion)
 import           Pos.Util.CompileInfo (HasCompileInfo, compileInfo)
-import qualified Pos.Util.Log as Log
 import           Pos.Util.Trace (natTrace, noTrace)
 import           Pos.Util.Trace.Named (TraceNamed, appendName)
 import           Pos.Web.Server (withRoute53HealthCheckApplication)
 import           Pos.WorkMode (RealMode, RealModeContext (..))
 
--- import qualified Katip as K
-import qualified Katip.Monadic as KM
-
-{-
-runLogger :: Log.LogContextT m a -> m a
-runLogger ctx = do
-    le <- K.initLogEnv "log" "production"
-    KM.runKatipContextT le () [] $ ctx
--}
+
 ----------------------------------------------------------------------------
 -- High level runners
 ----------------------------------------------------------------------------
@@ -92,12 +79,11 @@
        -- though they should use only @RealModeContext@
        )
     => TraceNamed IO
-    -> Log.LoggingHandler
     -> ProtocolMagic
     -> NodeResources ext
     -> (Diffusion (RealMode ext) -> RealMode ext a)
-    -> Production a
-runRealMode logTrace0 lh pm nr@NodeResources {..} act = Production $ KM.KatipContextT $ ReaderT $ const $ runServer
+    -> IO a
+runRealMode logTrace0 pm nr@NodeResources {..} act = runServer
     logTrace
     pm
     ncNodeParams
@@ -117,11 +103,11 @@
     logic :: Logic (RealMode ext)
     logic = logicFull logTrace' noTrace pm ourStakeholderId securityParams -- TODO jsonLog
     makeLogicIO :: Diffusion IO -> Logic IO
-    makeLogicIO diffusion = hoistLogic (elimRealMode logTrace lh pm nr diffusion) logic
+    makeLogicIO diffusion = hoistLogic (elimRealMode logTrace pm nr diffusion) logic
     act' :: Diffusion IO -> IO a
     act' diffusion =
-        let diffusion' = hoistDiffusion liftIO (elimRealMode logTrace lh pm nr diffusion) diffusion
-        in elimRealMode logTrace lh pm nr diffusion (act diffusion')
+        let diffusion' = hoistDiffusion liftIO (elimRealMode logTrace pm nr diffusion) diffusion
+        in elimRealMode logTrace pm nr diffusion (act diffusion')
 
 -- | RealMode runner: creates a JSON log configuration and uses the
 -- resources provided to eliminate the RealMode, yielding an IO.
@@ -129,22 +115,13 @@
     :: forall t ext.
        ( HasCompileInfo)
     => TraceNamed IO
-    -> Log.LoggingHandler
     -> ProtocolMagic
     -> NodeResources ext
     -> Diffusion IO
     -> RealMode ext t
     -> IO t
-<<<<<<< HEAD
-elimRealMode logTrace lh pm NodeResources {..} diffusion action =
-    -- K.runKatipContextT mempty () mempty $
-    Log.usingLoggerName lh "realMode" $
-    runProduction $ do
-        Mtl.runReaderT action (rmc nrJsonLogConfig)
-=======
-elimRealMode pm NodeResources {..} diffusion action = do
+elimRealMode logTrace pm NodeResources {..} diffusion action = do
     Mtl.runReaderT action (rmc nrJsonLogConfig)
->>>>>>> 782b17fd
   where
     NodeContext {..} = nrContext
     NodeParams {..} = ncNodeParams
