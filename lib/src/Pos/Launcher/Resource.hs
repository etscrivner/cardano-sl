{-# LANGUAGE CPP            #-}
{-# LANGUAGE KindSignatures #-}
{-# LANGUAGE Rank2Types     #-}
{-# LANGUAGE TypeOperators  #-}

-- | Resources used by node and ways to deal with them.

module Pos.Launcher.Resource
       (
         -- * Full resources
         NodeResources (..)

       --, allocateNodeResources
       --, releaseNodeResources
       , bracketNodeResources

         -- * Smaller resources
       , loggerBracket

       , getRealLoggerConfig
       ) where

import           Universum

import           Control.Concurrent.STM (newEmptyTMVarIO, newTBQueueIO)
import           Control.Exception.Base (ErrorCall (..))
import           Data.Default (Default)
import qualified Data.Time as Time
import           Formatting (sformat, shown, (%))
import           System.IO (BufferMode (..), hClose, hSetBuffering)
import qualified System.Metrics as Metrics

import           Network.Broadcast.OutboundQueue.Types (NodeType (..))
import           Pos.Binary ()
import           Pos.Block.Configuration (HasBlockConfiguration)
import           Pos.Block.Slog (mkSlogContext)
import           Pos.Configuration
import           Pos.Context (ConnectedPeers (..), NodeContext (..),
                     StartTime (..))
import           Pos.Core (HasConfiguration, Timestamp, gdStartTime,
                     genesisData)
import           Pos.Core.Reporting (initializeMisbehaviorMetrics)
import           Pos.DB (MonadDBRead, NodeDBs)
import           Pos.DB.Rocks (closeNodeDBs, openNodeDBs)
import           Pos.Delegation (DelegationVar, HasDlgConfiguration,
                     mkDelegationVar)
import qualified Pos.GState as GS
import           Pos.Infra.DHT.Real (KademliaParams (..))
import           Pos.Infra.Network.Types (NetworkConfig (..))
import           Pos.Infra.Shutdown.Types (ShutdownContext (..))
import           Pos.Infra.Slotting (SimpleSlottingStateVar,
                     mkSimpleSlottingStateVar)
import           Pos.Infra.Slotting.Types (SlottingData)
import           Pos.Infra.StateLock (newStateLock)
import           Pos.Infra.Util.JsonLog.Events (JsonLogConfig (..),
                     jsonLogConfigFromHandle)
import           Pos.Launcher.Param (BaseParams (..), LoggingParams (..),
                     NodeParams (..))
import           Pos.Lrc.Context (LrcContext (..), mkLrcSyncData)
import           Pos.Ssc (SscParams, SscState, createSscContext, mkSscState)
import           Pos.Txp (GenericTxpLocalData (..), TxpGlobalSettings,
                     mkTxpLocalData, recordTxpMetrics)

import           Pos.Launcher.Mode (InitMode, InitModeContext (..), runInitMode)
import           Pos.Update.Context (mkUpdateContext)
import qualified Pos.Update.DB as GState
import           Pos.Util (bracketWithTrace, newInitFuture)
import qualified Pos.Util.Log as Log
import           Pos.Util.Trace (natTrace)
import           Pos.Util.Trace.Named (TraceNamed, appendName)
import qualified Pos.Util.Trace.Named as TN

#ifdef linux_HOST_OS
import qualified System.Systemd.Daemon as Systemd
#endif


----------------------------------------------------------------------------
-- Data type
----------------------------------------------------------------------------

-- | This data type contains all resources used by node.
data NodeResources ext = NodeResources
    { nrContext       :: !NodeContext
    , nrDBs           :: !NodeDBs
    , nrSscState      :: !SscState
    , nrTxpState      :: !(GenericTxpLocalData ext)
    , nrDlgState      :: !DelegationVar
    , nrJsonLogConfig :: !JsonLogConfig
    -- ^ Config for optional JSON logging.
    , nrEkgStore      :: !Metrics.Store
    }

----------------------------------------------------------------------------
-- Allocation/release/bracket
----------------------------------------------------------------------------

-- | Allocate all resources used by node. They must be released eventually.
allocateNodeResources
    :: forall ext .
       ( Default ext
       , HasConfiguration
       , HasNodeConfiguration
       , HasDlgConfiguration
       , HasBlockConfiguration
       )
    => TraceNamed IO
    -> NodeParams
    -> SscParams
    -> TxpGlobalSettings
    -> InitMode ()
<<<<<<< HEAD
    -> Production (NodeResources ext)
allocateNodeResources logTrace0 np@NodeParams {..} sscnp txpSettings initDB = do
    Log.logInfo "Allocating node resources..."
=======
    -> IO (NodeResources ext)
allocateNodeResources np@NodeParams {..} sscnp txpSettings initDB = do
    logInfo "Allocating node resources..."
>>>>>>> 782b17fd
    npDbPath <- case npDbPathM of
        Nothing -> do
            let dbPath = "node-db" :: FilePath
            logInfo_ $ sformat ("DB path not specified, defaulting to "%
                               shown) dbPath
            return dbPath
        Just dbPath -> return dbPath
    db <- openNodeDBs npRebuildDb npDbPath
    (futureLrcContext, putLrcContext) <- newInitFuture "lrcContext"
    (futureSlottingVar, putSlottingVar) <- newInitFuture "slottingVar"
    (futureSlottingContext, putSlottingContext) <- newInitFuture "slottingContext"
    let putSlotting sv sc = do
            putSlottingVar sv
            putSlottingContext sc
        initModeContext = InitModeContext
            db
            futureSlottingVar
            futureSlottingContext
            futureLrcContext
    logDebug_ "Opened DB, created some futures, going to run InitMode"
    runInitMode initModeContext $ do
        initDB
        lift $ logDebug_ "Initialized DB"

        nrEkgStore <- liftIO $ Metrics.newStore
        lift $ logDebug_ "Created EKG store"

        txpVar <- mkTxpLocalData -- doesn't use slotting or LRC
        let ancd =
                AllocateNodeContextData
                { ancdNodeParams = np
                , ancdSscParams = sscnp
                , ancdPutSlotting = putSlotting
                , ancdNetworkCfg = npNetworkConfig
                , ancdEkgStore = nrEkgStore
                , ancdTxpMemState = txpVar
                }
        ctx@NodeContext {..} <- allocateNodeContext logTrace ancd txpSettings nrEkgStore
        putLrcContext ncLrcContext
        lift $ logDebug_ "Filled LRC Context future"
        dlgVar <- mkDelegationVar
        lift $ logDebug_ "Created DLG var"
        sscState <- mkSscState (natTrace (lift . ask) logTraceP)  -- TODO  we need the real 'logTrace' here!
        lift $ logDebug_ "Created SSC var"
        jsonLogHandle <-
            case npJLFile of
                Nothing -> pure Nothing
                Just fp -> do
                    h <- openFile fp WriteMode
                    liftIO $ hSetBuffering h LineBuffering
                    return $ Just h
        jsonLogConfig <- maybe
            (pure JsonLogDisabled)
            jsonLogConfigFromHandle
            jsonLogHandle
        lift $ logDebug_ "JSON configuration initialized"

        lift $ logDebug_ "Finished allocating node resources!"
        return NodeResources
            { nrContext = ctx
            , nrDBs = db
            , nrSscState = sscState
            , nrTxpState = txpVar
            , nrDlgState = dlgVar
            , nrJsonLogConfig = jsonLogConfig
            , ..
            }
    where
      logTrace = appendName "allocateNodeResources" logTrace0
      logTraceP = natTrace liftIO logTrace
      logDebug_ msg = TN.logDebug logTraceP msg
      logInfo_ msg = TN.logInfo logTraceP msg

-- | Release all resources used by node. They must be released eventually.
releaseNodeResources ::
       NodeResources ext -> IO ()
releaseNodeResources NodeResources {..} = do
    case nrJsonLogConfig of
        JsonLogDisabled -> return ()
        JsonLogConfig mVarHandle _ -> do
            h <- takeMVar mVarHandle
            (liftIO . hClose) h
            putMVar mVarHandle h
    closeNodeDBs nrDBs
    releaseNodeContext nrContext

-- | Run computation which requires 'NodeResources' ensuring that
-- resources will be released eventually.
bracketNodeResources :: forall ext a.
      ( Default ext
      , HasConfiguration
      , HasNodeConfiguration
      , HasDlgConfiguration
      , HasBlockConfiguration
      )
    => TraceNamed IO
    -> NodeParams
    -> SscParams
    -> TxpGlobalSettings
    -> InitMode ()
<<<<<<< HEAD
    -> (HasConfiguration => NodeResources ext -> Production a)
    -> Production a
bracketNodeResources logTrace np sp txp initDB action = do
=======
    -> (HasConfiguration => NodeResources ext -> IO a)
    -> IO a
bracketNodeResources np sp txp initDB action = do
>>>>>>> 782b17fd
    let msg = "`NodeResources'"
    let logTraceP = natTrace liftIO logTrace
    bracketWithTrace logTraceP msg
            (allocateNodeResources logTrace np sp txp initDB)
            releaseNodeResources $ \nodeRes -> do
        -- Notify systemd we are fully operative
        -- FIXME this is not the place to notify.
        -- The network transport is not up yet.
        notifyReady logTraceP
        action nodeRes

----------------------------------------------------------------------------
-- Logging
----------------------------------------------------------------------------

getRealLoggerConfig :: MonadIO m => LoggingParams -> m Log.LoggerConfig
getRealLoggerConfig LoggingParams{..} =
    Log.parseLoggerConfig $ fromMaybe "--unk--" lpConfigPath
{- TODO logging params may override logging configuration (from YAML)
    let cfgBuilder = productionB
                   <> showTidB
                   <> maybeLogsDirB lpHandlerPrefix
    cfg <- readLoggerConfig lpConfigPath
    pure $ overrideConsoleLog $ cfg <> cfgBuilder
  where
    overrideConsoleLog :: LoggerConfig -> LoggerConfig
    overrideConsoleLog = case lpConsoleLog of
        Nothing    -> identity
        Just True  -> (<>) (consoleActionB defaultHandleAction)
        Just False -> (<>) (consoleActionB (\_ _ -> pass))
-}

-- | RAII for Logging.
loggerBracket :: Log.LoggingHandler -> Log.LoggerName -> Log.LogContextT Production () -> Production ()
loggerBracket lh name action = --do
    Log.loggerBracket lh name action


----------------------------------------------------------------------------
-- NodeContext
----------------------------------------------------------------------------

data AllocateNodeContextData ext = AllocateNodeContextData
    { ancdNodeParams  :: !NodeParams
    , ancdSscParams   :: !SscParams
    , ancdPutSlotting :: (Timestamp, TVar SlottingData) -> SimpleSlottingStateVar -> InitMode ()
    , ancdNetworkCfg  :: NetworkConfig KademliaParams
    , ancdEkgStore    :: !Metrics.Store
    , ancdTxpMemState :: !(GenericTxpLocalData ext)
    }

allocateNodeContext
    :: forall ext .
      ( HasConfiguration
      , HasNodeConfiguration
      , HasBlockConfiguration
      )
    => TraceNamed IO
    -> AllocateNodeContextData ext
    -> TxpGlobalSettings
    -> Metrics.Store
    -> InitMode NodeContext
allocateNodeContext logTrace0 ancd txpSettings ekgStore = do
    let AllocateNodeContextData { ancdNodeParams = np@NodeParams {..}
                                , ancdSscParams = sscnp
                                , ancdPutSlotting = putSlotting
                                , ancdNetworkCfg = networkConfig
                                , ancdEkgStore = store
                                , ancdTxpMemState = TxpLocalData {..}
                                } = ancd
    logInfo_ "Allocating node context..."
    ncLoggerConfig <- getRealLoggerConfig $ bpLoggingParams npBaseParams
    logDebug_ "Got logger config"
    ncStateLock <- newStateLock =<< GS.getTip
    logDebug_ "Created a StateLock"
    ncStateLockMetrics <- liftIO $ recordTxpMetrics logTrace store txpMemPool
    logDebug_ "Created StateLock metrics"
    lcLrcSync <- mkLrcSyncData >>= newTVarIO
    logDebug_ "Created LRC sync"
    ncSlottingVar <- (gdStartTime genesisData,) <$> mkSlottingVar
    logDebug_ "Created slotting variable"
    ncSlottingContext <- mkSimpleSlottingStateVar
    logDebug_ "Created slotting context"
    putSlotting ncSlottingVar ncSlottingContext
    logDebug_ "Filled slotting future"
    ncUserSecret <- newTVarIO $ npUserSecret
    logDebug_ "Created UserSecret variable"
    ncBlockRetrievalQueue <- liftIO $ newTBQueueIO blockRetrievalQueueSize
    ncRecoveryHeader <- liftIO newEmptyTMVarIO
    logDebug_ "Created block retrieval queue, recovery and progress headers"
    ncShutdownFlag <- newTVarIO False
    ncStartTime <- StartTime <$> liftIO Time.getCurrentTime
    ncLastKnownHeader <- newTVarIO Nothing
    logDebug_ "Created last known header and shutdown flag variables"
    ncUpdateContext <- mkUpdateContext
    logDebug_ "Created context for update"
    ncSscContext <- createSscContext sscnp
    logDebug_ "Created context for ssc"
    ncSlogContext <- mkSlogContext store
    logDebug_ "Created context for slog"
    -- TODO synchronize the NodeContext peers var with whatever system
    -- populates it.
    peersVar <- newTVarIO mempty
    logDebug_ "Created peersVar"
    mm <- initializeMisbehaviorMetrics ekgStore

    logDebug_ ("Dequeue policy to core:  " <> (show ((ncDequeuePolicy networkConfig) NodeCore)))
        `catch` \(ErrorCall msg) -> logDebug_ (toText msg)
    logDebug_ ("Dequeue policy to relay: " <> (show ((ncDequeuePolicy networkConfig) NodeRelay)))
        `catch` \(ErrorCall msg) -> logDebug_ (toText msg)
    logDebug_ ("Dequeue policy to edge: " <> (show ((ncDequeuePolicy networkConfig) NodeEdge)))
        `catch` \(ErrorCall msg) -> logDebug_ (toText msg)


    logDebug_ "Finished allocating node context!"
    let ctx =
            NodeContext
            { ncConnectedPeers = ConnectedPeers peersVar
            , ncLrcContext = LrcContext {..}
            , ncShutdownContext = ShutdownContext ncShutdownFlag
            , ncNodeParams = np
            , ncTxpGlobalSettings = txpSettings
            , ncNetworkConfig = networkConfig
            , ncMisbehaviorMetrics = Just mm
            , ..
            }
    return ctx
      where
        logTrace = appendName "allocateNodeContext" logTrace0
        logTraceP = natTrace liftIO logTrace
        logInfo_ m = lift $ TN.logInfo logTraceP m
        logDebug_ m = lift $ TN.logDebug logTraceP m

releaseNodeContext :: forall m . MonadIO m => NodeContext -> m ()
releaseNodeContext _ = return ()

-- Create new 'SlottingVar' using data from DB. Probably it would be
-- good to have it in 'infra', but it's complicated.
mkSlottingVar :: (MonadIO m, MonadDBRead m) => m (TVar SlottingData)
mkSlottingVar = newTVarIO =<< GState.getSlottingData

-- | Notify process manager tools like systemd the node is ready.
-- Available only on Linux for systems where `libsystemd-dev` is installed.
-- It defaults to a noop for all the other platforms.
#ifdef linux_HOST_OS
notifyReady :: MonadIO m => TraceNamed m -> m ()
notifyReady logTrace = do
    res <- liftIO Systemd.notifyReady
    case res of
        Just () -> return ()
        Nothing -> TN.logWarning logTrace "notifyReady failed to notify systemd."
#else
notifyReady :: TraceNamed m -> m ()
notifyReady logTrace = TN.logInfo logTrace "notifyReady: no systemd support enabled"
#endif<|MERGE_RESOLUTION|>--- conflicted
+++ resolved
@@ -10,13 +10,9 @@
          -- * Full resources
          NodeResources (..)
 
-       --, allocateNodeResources
-       --, releaseNodeResources
        , bracketNodeResources
 
          -- * Smaller resources
-       , loggerBracket
-
        , getRealLoggerConfig
        ) where
 
@@ -39,7 +35,10 @@
                      StartTime (..))
 import           Pos.Core (HasConfiguration, Timestamp, gdStartTime,
                      genesisData)
+import           Pos.Core.JsonLog.LogEvents (JsonLogConfig (..),
+                     jsonLogConfigFromHandle)
 import           Pos.Core.Reporting (initializeMisbehaviorMetrics)
+import           Pos.Core.StateLock (newStateLock)
 import           Pos.DB (MonadDBRead, NodeDBs)
 import           Pos.DB.Rocks (closeNodeDBs, openNodeDBs)
 import           Pos.Delegation (DelegationVar, HasDlgConfiguration,
@@ -51,9 +50,6 @@
 import           Pos.Infra.Slotting (SimpleSlottingStateVar,
                      mkSimpleSlottingStateVar)
 import           Pos.Infra.Slotting.Types (SlottingData)
-import           Pos.Infra.StateLock (newStateLock)
-import           Pos.Infra.Util.JsonLog.Events (JsonLogConfig (..),
-                     jsonLogConfigFromHandle)
 import           Pos.Launcher.Param (BaseParams (..), LoggingParams (..),
                      NodeParams (..))
 import           Pos.Lrc.Context (LrcContext (..), mkLrcSyncData)
@@ -109,15 +105,9 @@
     -> SscParams
     -> TxpGlobalSettings
     -> InitMode ()
-<<<<<<< HEAD
-    -> Production (NodeResources ext)
+    -> IO (NodeResources ext)
 allocateNodeResources logTrace0 np@NodeParams {..} sscnp txpSettings initDB = do
-    Log.logInfo "Allocating node resources..."
-=======
-    -> IO (NodeResources ext)
-allocateNodeResources np@NodeParams {..} sscnp txpSettings initDB = do
-    logInfo "Allocating node resources..."
->>>>>>> 782b17fd
+    TN.logInfo logTrace "Allocating node resources..."
     npDbPath <- case npDbPathM of
         Nothing -> do
             let dbPath = "node-db" :: FilePath
@@ -218,15 +208,9 @@
     -> SscParams
     -> TxpGlobalSettings
     -> InitMode ()
-<<<<<<< HEAD
-    -> (HasConfiguration => NodeResources ext -> Production a)
-    -> Production a
-bracketNodeResources logTrace np sp txp initDB action = do
-=======
     -> (HasConfiguration => NodeResources ext -> IO a)
     -> IO a
-bracketNodeResources np sp txp initDB action = do
->>>>>>> 782b17fd
+bracketNodeResources logTrace np sp txp initDB action = do
     let msg = "`NodeResources'"
     let logTraceP = natTrace liftIO logTrace
     bracketWithTrace logTraceP msg
@@ -258,12 +242,6 @@
         Just True  -> (<>) (consoleActionB defaultHandleAction)
         Just False -> (<>) (consoleActionB (\_ _ -> pass))
 -}
-
--- | RAII for Logging.
-loggerBracket :: Log.LoggingHandler -> Log.LoggerName -> Log.LogContextT Production () -> Production ()
-loggerBracket lh name action = --do
-    Log.loggerBracket lh name action
-
 
 ----------------------------------------------------------------------------
 -- NodeContext
