{-# LANGUAGE CPP                 #-}
{-# LANGUAGE RankNTypes          #-}
{-# LANGUAGE RecordWildCards     #-}
{-# LANGUAGE ScopedTypeVariables #-}
{-# LANGUAGE OverloadedStrings   #-}

module Pos.Diffusion.Full
    ( diffusionLayerFull
    ) where

import           Nub (ordNub)
import           Universum

import qualified Control.Concurrent.Async as Async
import qualified Control.Concurrent.STM as STM
import           Control.Exception (Exception, throwIO)
import           Control.Monad.Fix (MonadFix)
import qualified Data.Map as M
import qualified Data.Map.Strict as MS
<<<<<<< HEAD
import           Data.Time.Units (Millisecond, Second)
=======
import           Data.Time.Units (Microsecond, Millisecond, Second, convertUnit)
>>>>>>> 9bda8fa1
import           Formatting (Format)
import           Mockable (withAsync, link)
import qualified Network.Broadcast.OutboundQueue as OQ
import           Network.Broadcast.OutboundQueue.Types (MsgType (..), Origin (..))
import           Network.Transport.Abstract (Transport)
import           Node (Node, NodeAction (..), simpleNodeEndPoint, NodeEnvironment (..), defaultNodeEnvironment, node)
import           Node.Conversation (Converse, converseWith, Conversation)
import           System.Random (newStdGen)
import           System.Wlog (WithLogger, CanLog, usingLoggerName)

import           Pos.Block.Network (MsgGetHeaders, MsgHeaders, MsgGetBlocks, MsgBlock)
import           Pos.Communication (NodeId, VerInfo (..), PeerData, PackingType,
                                    EnqueueMsg, makeEnqueueMsg, bipPacking, Listener,
                                    MkListeners (..), HandlerSpecs, InSpecs (..),
                                    OutSpecs (..), createOutSpecs, toOutSpecs, convH,
                                    InvOrDataTK, MsgSubscribe, MsgSubscribe1,
                                    makeSendActions, SendActions, Msg)
import           Pos.Communication.Relay.Logic (invReqDataFlowTK)
import           Pos.Communication.Util (wrapListener)
import           Pos.Core (BlockVersionData (..), BlockVersion, HeaderHash, ProxySKHeavy,
                           StakeholderId, ProtocolConstants (..))
import           Pos.Core.Block (Block, BlockHeader, MainBlockHeader)
import           Pos.Core.Ssc (Opening, InnerSharesMap, SignedCommitment, VssCertificate)
import           Pos.Core.Txp (TxAux)
import           Pos.Core.Update (UpId, UpdateProposal, UpdateVote)
import           Pos.Crypto.Configuration (ProtocolMagic (..))
import           Pos.DHT.Real (KademliaDHTInstance (..), KademliaParams (..),
                               startDHTInstance, stopDHTInstance,
                               kademliaJoinNetworkNoThrow, kademliaJoinNetworkRetry)
import qualified Pos.Diffusion.Full.Block as Diffusion.Block
import qualified Pos.Diffusion.Full.Delegation as Diffusion.Delegation
import qualified Pos.Diffusion.Full.Ssc as Diffusion.Ssc
import qualified Pos.Diffusion.Full.Txp as Diffusion.Txp
import           Pos.Diffusion.Full.Types (DiffusionWorkMode)
import qualified Pos.Diffusion.Full.Update as Diffusion.Update
import           Pos.Diffusion.Subscription.Common (subscriptionListeners)
import           Pos.Diffusion.Subscription.Dht (dhtSubscriptionWorker)
import           Pos.Diffusion.Subscription.Dns (dnsSubscriptionWorker)
import           Pos.Diffusion.Types (Diffusion (..) , DiffusionLayer (..), SubscriptionStatus)
                                      
import           Pos.Logic.Types (Logic (..))
import           Pos.Network.Types (NetworkConfig (..), Topology (..), Bucket (..), initQueue,
                                    topologySubscribers, SubscriptionWorker (..),
                                    topologySubscriptionWorker, topologyRunKademlia,
                                    topologyHealthStatus)
import           Pos.Reporting.Health.Types (HealthStatus (..))
import           Pos.Reporting.Ekg (EkgNodeMetrics (..), registerEkgNodeMetrics)
import           Pos.Ssc.Message (MCOpening (..), MCShares (..), MCCommitment (..), MCVssCertificate (..))
import           Pos.Util.Chrono (OldestFirst)
import           Pos.Util.OutboundQueue (EnqueuedConversation (..))
import           Pos.Util.Timer (Timer, newTimer)

{-# ANN module ("HLint: ignore Reduce duplication" :: Text) #-}

-- | The full diffusion layer.
--
-- NB: we could do the whole logic/diffusion layer interface using typeclasses
-- against a monad, but we'd end up with a bunch of reader constraints over
-- the values that would otherwise appear in the Logic and Diffusion records.
-- That's to say, we'd have to do the same work anyway, but then even more
-- work to juggle the instances.
diffusionLayerFull
    :: forall d m x .
       ( DiffusionWorkMode d
       , MonadFix d
       , MonadIO m
       , MonadMask m
       , WithLogger m
       )
    => (forall y . d y -> IO y)
    -> NetworkConfig KademliaParams
    -> BlockVersion -- For making the VerInfo.
    -> ProtocolMagic
    -> ProtocolConstants -- Certain protocol constants affect networking (accidental/historical; will fix soon).
    -> Word
    -> Transport d
    -> Maybe (EkgNodeMetrics d)
    -> ((Logic d -> m (DiffusionLayer d)) -> m x)
    -> m x
diffusionLayerFull runIO networkConfig lastKnownBlockVersion protocolMagic protocolConstants recoveryHeadersMessage transport mEkgNodeMetrics expectLogic =
    bracket acquire release $ \_ -> expectLogic $ \logic -> do

        -- Make the outbound queue using network policies.
        -- NB: the <> is under 'LoggerName', which is representationally equal
        -- to 'Text' but its semigroup instance adds a '.' in-between.
        -- The result: the outbound queue will log under the
        -- ["diffusion", "outboundqueue"] hierarchy via log-warper.
        oq :: OQ.OutboundQ (EnqueuedConversation d) NodeId Bucket <-
            initQueue networkConfig ("diffusion" <> "outboundqueue") (enmStore <$> mEkgNodeMetrics)

        -- Subscription status.
        subscriptionStatus <- newTVarIO MS.empty

        let currentSlotDuration :: d Millisecond
            currentSlotDuration = bvdSlotDuration <$> getAdoptedBVData logic
        keepaliveTimer <- newTimer

        let -- VerInfo is a diffusion-layer-specific thing. It's only used for
            -- negotiating with peers.
            --
            -- Known bug: if the block version changes, the VerInfo will be
            -- out of date, as it's immutable.
            -- Solution: don't put it in the VerInfo. Other clients don't need
            -- to know the peer's latest adopted block version, they need only
            -- know what software version its running.
            ourVerInfo :: VerInfo
            ourVerInfo = VerInfo (getProtocolMagic protocolMagic)
                                 lastKnownBlockVersion
                                 ins
                                 (outs <> workerOuts)

            ins :: HandlerSpecs
            InSpecs ins = inSpecs mkL

            -- The out specs come not just from listeners but also from workers.
            -- Workers in the existing implementation were bundled up in
            --   allWorkers :: ([WorkerSpec m], OutSpecs)
            -- and they performed logic layer tasks, so having out specs defined
            -- by them doesn't make sense.
            -- For the first iteration, we just dump those out specs here, since
            -- we know in the diffusion layer the set of all requests that might
            -- be made.
            --
            -- Find below a definition of each of the worker out specs,
            -- copied from Pos.Worker (allWorkers). Each one was manually
            -- inspected to determine the out specs.
            --
            -- FIXME this system must change. Perhaps replace it with a
            -- version number?
            outs :: HandlerSpecs
            OutSpecs outs = outSpecs mkL

            workerOuts :: HandlerSpecs
            OutSpecs workerOuts = mconcat
                [ -- First: the relay system out specs.
                  Diffusion.Txp.txOutSpecs logic
                , Diffusion.Update.updateOutSpecs logic
                , Diffusion.Delegation.delegationOutSpecs logic
                , Diffusion.Ssc.sscOutSpecs logic
                  -- Relay system for blocks is ad-hoc.
                , blockWorkerOutSpecs
                  -- SSC has non-relay out specs, defined below.
                , sscWorkerOutSpecs
                , securityWorkerOutSpecs
                , slottingWorkerOutSpecs
                , subscriptionWorkerOutSpecs
                , dhtWorkerOutSpecs
                ]

            -- An onNewSlotWorker and a localWorker. Latter is mempty. Former
            -- actually does the ssc stuff.
            sscWorkerOutSpecs = mconcat
                [ createOutSpecs (Proxy @(InvOrDataTK StakeholderId MCCommitment))
                , createOutSpecs (Proxy @(InvOrDataTK StakeholderId MCOpening))
                , createOutSpecs (Proxy @(InvOrDataTK StakeholderId MCShares))
                , createOutSpecs (Proxy @(InvOrDataTK StakeholderId MCVssCertificate))
                ]

            -- A single worker checkForReceivedBlocksWorker with
            -- requestTipOuts from Pos.Block.Network.
            securityWorkerOutSpecs = toOutSpecs
                [ convH (Proxy :: Proxy MsgGetHeaders)
                        (Proxy :: Proxy MsgHeaders)
                ]

            -- announceBlockHeaderOuts from blkCreatorWorker
            -- announceBlockHeaderOuts from blkMetricCheckerWorker
            -- along with the retrieval worker outs which also include
            -- announceBlockHeaderOuts.
            blockWorkerOutSpecs = mconcat
                [ announceBlockHeaderOuts
                , announceBlockHeaderOuts
                , announceBlockHeaderOuts <> toOutSpecs [ convH (Proxy :: Proxy MsgGetBlocks)
                                                                (Proxy :: Proxy MsgBlock)
                                                        ]
                ]

            announceBlockHeaderOuts = toOutSpecs [ convH (Proxy :: Proxy MsgHeaders)
                                                         (Proxy :: Proxy MsgGetHeaders)
                                                 ]

            -- Plainly mempty from the definition of allWorkers.
            slottingWorkerOutSpecs = mempty

            -- Copied from existing implementation but
            -- FIXME it will be wrong when the patch to include a keepalive
            -- is merged. That shall be the first test of this inspec/outspec
            -- system I suppose.
            subscriptionWorkerOutSpecs = case topologySubscriptionWorker (ncTopology networkConfig) of
                Just (SubscriptionWorkerBehindNAT _)       -> specs
                Just (SubscriptionWorkerKademlia __ _ _ _) -> specs
                _                                          -> mempty
              where
                specs = toOutSpecs
                    [ convH (Proxy @MsgSubscribe)  (Proxy @Void)
                    , convH (Proxy @MsgSubscribe1) (Proxy @Void)
                    ]

            -- It's a localOnNewSlotWorker, so mempty.
            dhtWorkerOutSpecs = mempty

            mkL :: MkListeners d
            mkL = mconcat $
                [ lmodifier "block"       $ Diffusion.Block.blockListeners logic protocolConstants recoveryHeadersMessage oq keepaliveTimer
                , lmodifier "tx"          $ Diffusion.Txp.txListeners logic oq enqueue
                , lmodifier "update"      $ Diffusion.Update.updateListeners logic oq enqueue
                , lmodifier "delegation"  $ Diffusion.Delegation.delegationListeners logic oq enqueue
                , lmodifier "ssc"         $ Diffusion.Ssc.sscListeners logic oq enqueue
                ] ++ [
                  lmodifier "subscription" $ subscriptionListeners oq subscriberNodeType
                | Just (subscriberNodeType, _) <- [topologySubscribers (ncTopology networkConfig)]
                ]

            lmodifier lname mkLs = mkLs { mkListeners = mkListeners' }
              where
                mkListeners' v p =
                    let ls = mkListeners mkLs v p
                        f = wrapListener ("server" <> lname)
                    in  map f ls

            listeners :: VerInfo -> [Listener d]
            listeners = mkListeners mkL ourVerInfo

<<<<<<< HEAD
=======
            currentSlotDuration :: d Millisecond
            currentSlotDuration = bvdSlotDuration <$> getAdoptedBVData logic

            convEstablishTimeout :: Microsecond
            convEstablishTimeout = convertUnit (15 :: Second)

>>>>>>> 9bda8fa1
            -- Bracket kademlia and network-transport, create a node. This
            -- will be very involved. Should make it top-level I think.
            runDiffusionLayer :: forall y . d y -> d y
            runDiffusionLayer = runDiffusionLayerFull
                runIO
                networkConfig
                transport
                convEstablishTimeout
                ourVerInfo
                mEkgNodeMetrics
                oq
                keepaliveTimer
                currentSlotDuration
                subscriptionStatus
                listeners

            enqueue :: EnqueueMsg d
            enqueue = makeEnqueueMsg ourVerInfo $ \msgType k -> liftIO $ do
                itList <- OQ.enqueue oq msgType (EnqueuedConversation (msgType, k))
                let itMap = M.fromList itList
                    -- FIXME this is duplicated.
                    -- Define once, perhaps in cardano-sl-infra near the
                    -- definition of EnqueueMsg.
                    waitOnIt :: STM.TVar (OQ.PacketStatus a) -> d a
                    waitOnIt tvar = liftIO $ do
                        it <- STM.atomically $ do
                                  status <- STM.readTVar tvar
                                  case status of
                                      OQ.PacketEnqueued        -> STM.retry
                                      OQ.PacketAborted         -> return Nothing
                                      OQ.PacketDequeued thread -> return (Just thread)
                        case it of
                            Nothing -> throwIO Aborted
                            Just thread -> Async.wait thread
                return (waitOnIt <$> itMap)

            getBlocks :: NodeId
                      -> BlockHeader
                      -> [HeaderHash]
                      -> d (OldestFirst [] Block)
            getBlocks = Diffusion.Block.getBlocks logic recoveryHeadersMessage enqueue

            requestTip :: (BlockHeader -> NodeId -> d t) -> d (Map NodeId (d t))
            requestTip = Diffusion.Block.requestTip logic enqueue

            announceBlockHeader :: MainBlockHeader -> d ()
            announceBlockHeader = void . Diffusion.Block.announceBlockHeader logic protocolConstants recoveryHeadersMessage enqueue

            sendTx :: TxAux -> d Bool
            sendTx = Diffusion.Txp.sendTx enqueue

            sendUpdateProposal :: UpId -> UpdateProposal -> [UpdateVote] -> d ()
            sendUpdateProposal = Diffusion.Update.sendUpdateProposal enqueue

            sendVote :: UpdateVote -> d ()
            sendVote = Diffusion.Update.sendVote enqueue

            -- FIXME
            -- SSC stuff has a 'waitUntilSend' motif before it. Must remember to
            -- investigate that and port it if necessary...
            -- No, it really should be the logic layer which decides when to send
            -- things.
            --
            -- TODO put these into a Pos.Diffusion.Full.Ssc module.
            sendSscCert :: VssCertificate -> d ()
            sendSscCert = void . invReqDataFlowTK "ssc" enqueue (MsgMPC OriginSender) (ourStakeholderId logic) . MCVssCertificate

            sendSscOpening :: Opening -> d ()
            sendSscOpening = void . invReqDataFlowTK "ssc" enqueue (MsgMPC OriginSender) (ourStakeholderId logic) . MCOpening (ourStakeholderId logic)

            sendSscShares :: InnerSharesMap -> d ()
            sendSscShares = void . invReqDataFlowTK "ssc" enqueue (MsgMPC OriginSender) (ourStakeholderId logic) . MCShares (ourStakeholderId logic)

            sendSscCommitment :: SignedCommitment -> d ()
            sendSscCommitment = void . invReqDataFlowTK "ssc" enqueue (MsgMPC OriginSender) (ourStakeholderId logic) . MCCommitment

            sendPskHeavy :: ProxySKHeavy -> d ()
            sendPskHeavy = Diffusion.Delegation.sendPskHeavy enqueue

            -- Amazon Route53 health check support (stopgap measure, see note
            -- in Pos.Diffusion.Types, above 'healthStatus' record field).
            healthStatus :: d HealthStatus
            healthStatus = topologyHealthStatus (ncTopology networkConfig) oq

            formatPeers :: forall r . (forall a . Format r a -> a) -> d (Maybe r)
            formatPeers formatter = liftIO $ (Just <$> OQ.dumpState oq formatter)

            diffusion :: Diffusion d
            diffusion = Diffusion {..}

        return DiffusionLayer {..}

  where
    -- TBD will we need any resources here?
    acquire = pure ()
    release = \_ -> pure ()

-- | Create kademlia, network-transport, and run the outbound queue's
-- dequeue thread.
runDiffusionLayerFull
    :: forall d x .
       ( DiffusionWorkMode d, MonadFix d )
    => (forall y . d y -> IO y)
    -> NetworkConfig KademliaParams
    -> Transport d
    -> Microsecond -- ^ Conversation establish timeout
    -> VerInfo
    -> Maybe (EkgNodeMetrics d)
    -> OQ.OutboundQ (EnqueuedConversation d) NodeId Bucket
    -> Timer -- ^ Keepalive timer.
    -> d Millisecond -- ^ Slot duration; may change over time.
    -> TVar (MS.Map NodeId SubscriptionStatus) -- ^ Subscription status.
    -> (VerInfo -> [Listener d])
    -> d x
    -> d x
runDiffusionLayerFull runIO networkConfig transport convEstablishTimeout ourVerInfo mEkgNodeMetrics oq keepaliveTimer slotDuration subscriptionStatus listeners action =
    bracketKademlia networkConfig $ \networkConfig' ->
        timeWarpNode transport convEstablishTimeout ourVerInfo listeners $ \nd converse ->
            withAsync (liftIO $ OQ.dequeueThread oq (sendMsgFromConverse runIO converse)) $ \dthread -> do
                link dthread
                case mEkgNodeMetrics of
                    Just ekgNodeMetrics -> registerEkgNodeMetrics ekgNodeMetrics nd
                    Nothing -> pure ()
                -- Subscription worker bypasses the outbound queue and uses
                -- send actions directly.
                let sendActions :: SendActions d
                    sendActions = makeSendActions ourVerInfo oqEnqueue converse
                withAsync (subscriptionThread networkConfig' sendActions) $ \sthread -> do
                    link sthread
                    joinKademlia networkConfig'
                    action
  where
    oqEnqueue :: Msg -> (NodeId -> VerInfo -> Conversation PackingType d t) -> d (Map NodeId (d t))
    oqEnqueue msgType k = do
        itList <- liftIO $ OQ.enqueue oq msgType (EnqueuedConversation (msgType, k))
        let itMap = M.fromList itList
            -- Wait on the TVar until it's either aborted or dequeued.
            -- If it's aborted, throw an exception (TBD consider giving
            -- Nothing instead?) and if it's dequeued, wait on the thread.
            -- FIXME we'll want to refine this a bit. Callers should be able
            -- to get a hold of the Async instead.
            waitOnIt :: STM.TVar (OQ.PacketStatus a) -> d a
            waitOnIt tvar = liftIO $ do
                it <- STM.atomically $ do
                          status <- STM.readTVar tvar
                          case status of
                              OQ.PacketEnqueued        -> STM.retry
                              OQ.PacketAborted         -> return Nothing
                              OQ.PacketDequeued thread -> return (Just thread)
                case it of
                    Nothing -> throwIO Aborted
                    Just thread -> Async.wait thread
        return (waitOnIt <$> itMap)
    subscriptionThread nc sactions = case topologySubscriptionWorker (ncTopology nc) of
        Just (SubscriptionWorkerBehindNAT dnsDomains) ->
            dnsSubscriptionWorker oq networkConfig dnsDomains keepaliveTimer slotDuration subscriptionStatus sactions
        Just (SubscriptionWorkerKademlia kinst nodeType valency fallbacks) ->
            dhtSubscriptionWorker oq kinst nodeType valency fallbacks sactions
        Nothing -> pure ()

data Aborted = Aborted
  deriving (Show)

instance Exception Aborted

sendMsgFromConverse
    :: (forall x . d x -> IO x)
    -> Converse PackingType PeerData d
    -> OQ.SendMsg (EnqueuedConversation d) NodeId
sendMsgFromConverse runIO converse (EnqueuedConversation (_, k)) nodeId =
    runIO $ converseWith converse nodeId (k nodeId)

-- | Bring up a time-warp node. It will come down when the continuation ends.
timeWarpNode
    :: forall d t .
       ( DiffusionWorkMode d, MonadFix d )
    => Transport d
    -> Microsecond -- Timeout.
    -> VerInfo
    -> (VerInfo -> [Listener d])
    -> (Node d -> Converse PackingType PeerData d -> d t)
    -> d t
timeWarpNode transport convEstablishTimeout ourVerInfo listeners k = do
    stdGen <- liftIO newStdGen
    node mkTransport mkReceiveDelay mkConnectDelay stdGen bipPacking ourVerInfo nodeEnv $ \theNode ->
        NodeAction listeners $ k theNode
  where
    mkTransport = simpleNodeEndPoint transport
    mkReceiveDelay = const (pure Nothing)
    mkConnectDelay = const (pure Nothing)
    nodeEnv = defaultNodeEnvironment { nodeAckTimeout = convEstablishTimeout }

----------------------------------------------------------------------------
-- Kademlia
----------------------------------------------------------------------------

createKademliaInstance ::
       (MonadIO m, MonadCatch m, CanLog m)
    => KademliaParams
    -> Word16 -- ^ Default port to bind to.
    -> m KademliaDHTInstance
createKademliaInstance kp defaultPort =
    usingLoggerName "kademlia" (startDHTInstance instConfig defaultBindAddress)
  where
    instConfig = kp {kpPeers = ordNub $ kpPeers kp}
    defaultBindAddress = ("0.0.0.0", defaultPort)

-- | RAII for 'KademliaDHTInstance'.
bracketKademliaInstance
    :: (MonadIO m, MonadMask m, CanLog m)
    => KademliaParams
    -> Word16 -- ^ Default port to bind to.
    -> (KademliaDHTInstance -> m a)
    -> m a
bracketKademliaInstance kp defaultPort action =
    bracket (createKademliaInstance kp defaultPort) stopDHTInstance action

-- | The 'NodeParams' contain enough information to determine whether a Kademlia
-- instance should be brought up. Use this to safely acquire/release one.
bracketKademlia
    :: (MonadIO m, MonadMask m, CanLog m)
    => NetworkConfig KademliaParams
    -> (NetworkConfig KademliaDHTInstance -> m a)
    -> m a
bracketKademlia nc@NetworkConfig {..} action = case ncTopology of
    -- cases that need Kademlia
    TopologyP2P{topologyKademlia = kp, ..} ->
      bracketKademliaInstance kp ncDefaultPort $ \kinst ->
        k $ TopologyP2P{topologyKademlia = kinst, ..}
    TopologyTraditional{topologyKademlia = kp, ..} ->
      bracketKademliaInstance kp ncDefaultPort $ \kinst ->
        k $ TopologyTraditional{topologyKademlia = kinst, ..}
    TopologyRelay{topologyOptKademlia = Just kp, ..} ->
      bracketKademliaInstance kp ncDefaultPort $ \kinst ->
        k $ TopologyRelay{topologyOptKademlia = Just kinst, ..}
    TopologyCore{topologyOptKademlia = Just kp, ..} ->
      bracketKademliaInstance kp ncDefaultPort $ \kinst ->
        k $ TopologyCore{topologyOptKademlia = Just kinst, ..}

    -- cases that don't
    TopologyRelay{topologyOptKademlia = Nothing, ..} ->
        k $ TopologyRelay{topologyOptKademlia = Nothing, ..}
    TopologyCore{topologyOptKademlia = Nothing, ..} ->
        k $ TopologyCore{topologyOptKademlia = Nothing, ..}
    TopologyBehindNAT{..} ->
        k $ TopologyBehindNAT{..}
    TopologyAuxx{..} ->
        k $ TopologyAuxx{..}
  where
    k topology = action (nc { ncTopology = topology })

-- | Synchronously join the Kademlia network.
joinKademlia
    :: ( DiffusionWorkMode m )
    => NetworkConfig KademliaDHTInstance
    -> m ()
joinKademlia networkConfig = case topologyRunKademlia (ncTopology networkConfig) of
    -- See 'topologyRunKademlia' documentation: the second component is 'True'
    -- iff it's essential that at least one of the initial peers is contacted.
    -- Otherwise, it's OK to not find any initial peers and the program can
    -- continue.
    Just (kInst, True)  -> kademliaJoinNetworkRetry kInst (kdiInitialPeers kInst) retryInterval
    Just (kInst, False) -> kademliaJoinNetworkNoThrow kInst (kdiInitialPeers kInst)
    Nothing             -> return ()
  where
    retryInterval :: Second
    retryInterval = 5<|MERGE_RESOLUTION|>--- conflicted
+++ resolved
@@ -17,11 +17,7 @@
 import           Control.Monad.Fix (MonadFix)
 import qualified Data.Map as M
 import qualified Data.Map.Strict as MS
-<<<<<<< HEAD
-import           Data.Time.Units (Millisecond, Second)
-=======
 import           Data.Time.Units (Microsecond, Millisecond, Second, convertUnit)
->>>>>>> 9bda8fa1
 import           Formatting (Format)
 import           Mockable (withAsync, link)
 import qualified Network.Broadcast.OutboundQueue as OQ
@@ -115,8 +111,6 @@
         -- Subscription status.
         subscriptionStatus <- newTVarIO MS.empty
 
-        let currentSlotDuration :: d Millisecond
-            currentSlotDuration = bvdSlotDuration <$> getAdoptedBVData logic
         keepaliveTimer <- newTimer
 
         let -- VerInfo is a diffusion-layer-specific thing. It's only used for
@@ -245,15 +239,12 @@
             listeners :: VerInfo -> [Listener d]
             listeners = mkListeners mkL ourVerInfo
 
-<<<<<<< HEAD
-=======
             currentSlotDuration :: d Millisecond
             currentSlotDuration = bvdSlotDuration <$> getAdoptedBVData logic
 
             convEstablishTimeout :: Microsecond
             convEstablishTimeout = convertUnit (15 :: Second)
 
->>>>>>> 9bda8fa1
             -- Bracket kademlia and network-transport, create a node. This
             -- will be very involved. Should make it top-level I think.
             runDiffusionLayer :: forall y . d y -> d y
