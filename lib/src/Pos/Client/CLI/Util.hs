-- | Module for command-line utilites, parsers and convenient handlers.

module Pos.Client.CLI.Util
       ( printFlags
       , printInfoOnStart
       , attackTypeParser
       , attackTargetParser
       , defaultLoggerConfig
       , readLoggerConfig
       , stakeholderIdParser
       , dumpGenesisData
       , dumpConfiguration
       ) where

import           Universum hiding (try)

import qualified Data.ByteString.Lazy as BSL
import qualified Data.Yaml as Yaml
import           Formatting (sformat, shown, (%))
import           Text.Parsec (parserFail, try)
import qualified Text.Parsec.Char as P
import qualified Text.Parsec.Text as P

import           Pos.Block.Configuration (blockConfiguration)
import           Pos.Client.CLI.NodeOptions (CommonNodeArgs (..))
import           Pos.Client.CLI.Options (configurationOptions)
import           Pos.Configuration (nodeConfiguration)
import           Pos.Core (StakeholderId, Timestamp (..))
import           Pos.Core.Conc (currentTime)
import           Pos.Core.Configuration (HasConfiguration, canonicalGenesisJson,
                     coreConfiguration, genesisData, prettyGenesisJson)
import           Pos.Core.Genesis (gdStartTime)
import           Pos.Core.NetworkAddress (addrParser)
import           Pos.Crypto (decodeAbstractHash)
import           Pos.Delegation.Configuration (dlgConfiguration)
import           Pos.Infra.Ntp.Configuration (NtpConfiguration)
import           Pos.Launcher.Configuration (Configuration (..),
                     HasConfigurations)
import           Pos.Security.Params (AttackTarget (..), AttackType (..))
import           Pos.Ssc.Configuration (sscConfiguration)
import           Pos.Txp.Configuration (txpConfiguration)
import           Pos.Update.Configuration (updateConfiguration)
import           Pos.Util.AssertMode (inAssertMode)
import           Pos.Util.Log (WithLogger, logInfo)
import           Pos.Util.LoggerConfig (LoggerConfig (..), parseLoggerConfig)



printFlags :: WithLogger m => m ()
printFlags = do
    inAssertMode $ logInfo "Asserts are ON"

printInfoOnStart ::
<<<<<<< HEAD
       (HasConfigurations, WithLogger m, Mockable CurrentTime m)
=======
       (HasConfigurations, WithLogger m, MonadIO m)
>>>>>>> 782b17fd
    => CommonNodeArgs
    -> NtpConfiguration
    -> m ()
printInfoOnStart CommonNodeArgs {..} ntpConfig = do
    whenJust cnaDumpGenesisDataPath $ dumpGenesisData True
    when cnaDumpConfiguration $ dumpConfiguration ntpConfig
    printFlags
    t <- currentTime
    mapM_ logInfo $
        [ sformat ("System start time is " % shown) $ gdStartTime genesisData
        , sformat ("Current time is "%shown) (Timestamp t)
        , sformat ("Using configs and genesis:\n"%shown)
                  (configurationOptions commonArgs)
        ]

attackTypeParser :: P.Parser AttackType
attackTypeParser = P.string "No" >>
    AttackNoBlocks <$ (P.string "Blocks") <|>
    AttackNoCommitments <$ (P.string "Commitments")

stakeholderIdParser :: P.Parser StakeholderId
stakeholderIdParser = do
    token <- some P.alphaNum
    either (parserFail . toString) return $
        decodeAbstractHash (toText token)

attackTargetParser :: P.Parser AttackTarget
attackTargetParser =
    (PubKeyAddressTarget <$> try stakeholderIdParser) <|>
    (NetworkAddressTarget <$> addrParser)

-- | Default logger config. Will be used if `--log-config` argument is
-- not passed.
defaultLoggerConfig :: LoggerConfig
defaultLoggerConfig = mempty :: LoggerConfig

-- | Reads logger config from given path. By default returns
-- 'defaultLoggerConfig'.
readLoggerConfig :: MonadIO m => Maybe FilePath -> m LoggerConfig
readLoggerConfig = maybe (return defaultLoggerConfig) parseLoggerConfig

-- | Dump our 'GenesisData' into a file.
dumpGenesisData ::
       (HasConfiguration, MonadIO m, WithLogger m) => Bool -> FilePath -> m ()
dumpGenesisData canonical path = do
    let (canonicalJsonBytes, jsonHash) = canonicalGenesisJson genesisData
    let prettyJsonStr = prettyGenesisJson genesisData
    logInfo $ sformat ("Writing JSON with hash "%shown%" to "%shown) jsonHash path
    liftIO $ case canonical of
        True  -> BSL.writeFile path canonicalJsonBytes
        False -> writeFile path (toText prettyJsonStr)

-- | Dump our configuration into stdout and exit.
dumpConfiguration
    :: (HasConfigurations, MonadIO m)
    => NtpConfiguration
    -> m ()
dumpConfiguration ntpConfig = do
    let conf =
            Configuration
            { ccCore = coreConfiguration
            , ccNtp = ntpConfig
            , ccUpdate = updateConfiguration
            , ccSsc = sscConfiguration
            , ccDlg = dlgConfiguration
            , ccTxp = txpConfiguration
            , ccBlock = blockConfiguration
            , ccNode = nodeConfiguration
            }
    putText . decodeUtf8 . Yaml.encode $ conf
    exitSuccess<|MERGE_RESOLUTION|>--- conflicted
+++ resolved
@@ -41,30 +41,29 @@
 import           Pos.Txp.Configuration (txpConfiguration)
 import           Pos.Update.Configuration (updateConfiguration)
 import           Pos.Util.AssertMode (inAssertMode)
-import           Pos.Util.Log (WithLogger, logInfo)
 import           Pos.Util.LoggerConfig (LoggerConfig (..), parseLoggerConfig)
+import           Pos.Util.Trace.Named (TraceNamed, logInfo)
 
 
 
-printFlags :: WithLogger m => m ()
-printFlags = do
-    inAssertMode $ logInfo "Asserts are ON"
+printFlags :: (Applicative m) => TraceNamed m -> m ()
+printFlags logTrace = do
+    inAssertMode $ logInfo logTrace "Asserts are ON"
 
 printInfoOnStart ::
-<<<<<<< HEAD
-       (HasConfigurations, WithLogger m, Mockable CurrentTime m)
-=======
-       (HasConfigurations, WithLogger m, MonadIO m)
->>>>>>> 782b17fd
-    => CommonNodeArgs
+     ( HasConfigurations
+     , MonadIO m
+     )
+    => TraceNamed m
+    -> CommonNodeArgs
     -> NtpConfiguration
     -> m ()
-printInfoOnStart CommonNodeArgs {..} ntpConfig = do
-    whenJust cnaDumpGenesisDataPath $ dumpGenesisData True
+printInfoOnStart logTrace CommonNodeArgs {..} ntpConfig = do
+    whenJust cnaDumpGenesisDataPath $ dumpGenesisData logTrace True
     when cnaDumpConfiguration $ dumpConfiguration ntpConfig
-    printFlags
+    printFlags logTrace
     t <- currentTime
-    mapM_ logInfo $
+    mapM_ (logInfo logTrace) $
         [ sformat ("System start time is " % shown) $ gdStartTime genesisData
         , sformat ("Current time is "%shown) (Timestamp t)
         , sformat ("Using configs and genesis:\n"%shown)
@@ -99,11 +98,11 @@
 
 -- | Dump our 'GenesisData' into a file.
 dumpGenesisData ::
-       (HasConfiguration, MonadIO m, WithLogger m) => Bool -> FilePath -> m ()
-dumpGenesisData canonical path = do
+       (HasConfiguration, MonadIO m) => TraceNamed m -> Bool -> FilePath -> m ()
+dumpGenesisData logTrace canonical path = do
     let (canonicalJsonBytes, jsonHash) = canonicalGenesisJson genesisData
     let prettyJsonStr = prettyGenesisJson genesisData
-    logInfo $ sformat ("Writing JSON with hash "%shown%" to "%shown) jsonHash path
+    logInfo logTrace $ sformat ("Writing JSON with hash "%shown%" to "%shown) jsonHash path
     liftIO $ case canonical of
         True  -> BSL.writeFile path canonicalJsonBytes
         False -> writeFile path (toText prettyJsonStr)
