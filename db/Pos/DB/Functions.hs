{-# LANGUAGE AllowAmbiguousTypes #-}

-- | Different key/value serialization helpers abstracted over
-- 'MonadDB'.

module Pos.DB.Functions
       (
       -- * Encoded putting/getting
         dbGetBi
       , dbGetBiNoVersion
       , dbPutBi
       , dbPutBiNoVersion
       , dbSerializeValue

       -- * Decoding/encoding primitives and iteration related
       , dbDecode
       , encodeWithKeyPrefix
       , processIterEntry
       ) where

import           Universum

import qualified Data.ByteString    as BS (drop, isPrefixOf)
import           Formatting         (bprint, builder, sformat, shown, stext, string, (%))

import           Pos.Binary.Class   (Bi, decodeFull, serialize')
<<<<<<< HEAD
import           Pos.Core.Constants (dbSerializeVersion)
=======
import           Pos.Core.Configuration (HasConfiguration, dbSerializeVersion)
>>>>>>> e74686f7
import           Pos.DB.Class       (DBIteratorClass (..), DBTag, IterType, MonadDB (..),
                                     MonadDBRead (..))
import           Pos.DB.Error       (DBError (..))
import           Pos.Util.Util      (maybeThrow)

-- | Read serialized value associated with given key from pure DB.
dbGetBiNoVersion
    :: forall v m.
       (Bi v, MonadDBRead m)
    => DBTag -> ByteString -> m (Maybe v)
dbGetBiNoVersion tag key = do
    bytes <- dbGet tag key
    traverse (dbDecode . (ToDecodeValue key)) bytes

-- | Write serializable value to DB for given key.
dbPutBiNoVersion :: (Bi v, MonadDB m) => DBTag -> ByteString -> v -> m ()
dbPutBiNoVersion tag k v = dbPut tag k (serialize' v)

-- | Read serialized value (with version) associated with given key from pure DB.
dbGetBi
    :: forall v m.
<<<<<<< HEAD
       (Bi v, MonadDBRead m)
=======
       (HasConfiguration, Bi v, MonadDBRead m)
>>>>>>> e74686f7
    => DBTag -> ByteString -> m (Maybe v)
dbGetBi tag key = do
    bytes <- dbGet tag key
    val <- traverse (dbDecode . (ToDecodeValue key)) bytes
    traverse onVersionError val
  where
<<<<<<< HEAD
    onVersionError :: (Word8, v) -> m v
=======
    onVersionError :: HasConfiguration => (Word8, v) -> m v
>>>>>>> e74686f7
    onVersionError (verTag, v)
        | verTag /= dbSerializeVersion =
              throwM $ DBUnexpectedVersionTag dbSerializeVersion verTag
        | otherwise = pure v

-- | Write serializable value to DB for given key. Uses simple versioning.
<<<<<<< HEAD
dbPutBi :: (Bi v, MonadDB m) => DBTag -> ByteString -> v -> m ()
dbPutBi tag k v = dbPut tag k (dbSerializeValue v)

-- | Version of 'serialize'' function that includes version when serializing a value.
dbSerializeValue :: Bi a => a -> ByteString
=======
dbPutBi :: (HasConfiguration, Bi v, MonadDB m) => DBTag -> ByteString -> v -> m ()
dbPutBi tag k v = dbPut tag k (dbSerializeValue v)

-- | Version of 'serialize'' function that includes version when serializing a value.
dbSerializeValue :: (HasConfiguration, Bi a) => a -> ByteString
>>>>>>> e74686f7
dbSerializeValue = serialize' . (dbSerializeVersion,)

-- This type describes what we want to decode and contains auxiliary
-- data.
data ToDecode
    = ToDecodeKey !ByteString   -- key
    | ToDecodeValue !ByteString -- key
                    !ByteString -- value

dbDecode :: forall v m. (Bi v, MonadThrow m) => ToDecode -> m v
dbDecode =
    \case
        ToDecodeKey key ->
            either (onParseError key Nothing) pure . decodeFull $ key
        ToDecodeValue key val ->
            either (onParseError key (Just val)) pure . decodeFull $ val
  where
    onParseError :: ByteString -> Maybe ByteString -> Text -> m a
    onParseError rawKey rawValMaybe errMsg =
        let valueBuilder = maybe "" (bprint (", value = " %shown)) rawValMaybe
        in throwM $ DBMalformed $ sformat fmtMalformed rawKey valueBuilder errMsg
    fmtMalformed =
        "A key or value stored in DB is malformed, key = "%shown%
        builder%
        ", err: "%stext

dbDecodeMaybe :: (Bi v) => ByteString -> Maybe v
dbDecodeMaybe = rightToMaybe . decodeFull

-- Parse maybe
dbDecodeMaybeWP
    :: forall i . (DBIteratorClass i, Bi (IterKey i))
    => ByteString -> Maybe (IterKey i)
dbDecodeMaybeWP s
    | BS.isPrefixOf (iterKeyPrefix @i) s =
        dbDecodeMaybe . BS.drop (length $ iterKeyPrefix @i) $ s
    | otherwise = Nothing

-- | Encode iterator key using iterator prefix defined in
-- 'DBIteratorClass'.
encodeWithKeyPrefix
    :: forall i . (DBIteratorClass i, Bi (IterKey i))
    => IterKey i -> ByteString
encodeWithKeyPrefix = (iterKeyPrefix @i <>) . serialize'

-- | Given a @(k,v)@ as pair of strings, try to decode both.
processIterEntry ::
       forall i m.
       (HasConfiguration, Bi (IterKey i), Bi (IterValue i), MonadThrow m, DBIteratorClass i)
    => (ByteString, ByteString)
    -> m (Maybe (IterType i))
processIterEntry (key,val)
    | BS.isPrefixOf prefix key = do
        k <- maybeThrow (DBMalformed $ fmt key "key invalid")
                        (dbDecodeMaybeWP @i key)
        (dbVer, v) <- maybeThrow (DBMalformed $ fmt key "value invalid")
                             (dbDecodeMaybe @(Word8, IterValue i) val)
        checkDBVersion dbVer (k ,v)
    | otherwise = pure Nothing
  where
    prefix = iterKeyPrefix @i
    fmt k err =
      sformat
          ("Iterator entry with keyPrefix = "%shown%" is malformed: \
           \key = "%shown%", err: " %string)
           prefix k err

<<<<<<< HEAD
    checkDBVersion :: Word8 -> IterType i -> m (Maybe (IterType i))
=======
    checkDBVersion :: HasConfiguration => Word8 -> IterType i -> m (Maybe (IterType i))
>>>>>>> e74686f7
    checkDBVersion dbV it
        | dbV == dbSerializeVersion = pure (Just it)
        | otherwise = throwM $ DBUnexpectedVersionTag dbSerializeVersion dbV<|MERGE_RESOLUTION|>--- conflicted
+++ resolved
@@ -20,19 +20,16 @@
 
 import           Universum
 
-import qualified Data.ByteString    as BS (drop, isPrefixOf)
-import           Formatting         (bprint, builder, sformat, shown, stext, string, (%))
+import qualified Data.ByteString        as BS (drop, isPrefixOf)
+import           Formatting             (bprint, builder, sformat, shown, stext, string,
+                                         (%))
 
-import           Pos.Binary.Class   (Bi, decodeFull, serialize')
-<<<<<<< HEAD
-import           Pos.Core.Constants (dbSerializeVersion)
-=======
+import           Pos.Binary.Class       (Bi, decodeFull, serialize')
 import           Pos.Core.Configuration (HasConfiguration, dbSerializeVersion)
->>>>>>> e74686f7
-import           Pos.DB.Class       (DBIteratorClass (..), DBTag, IterType, MonadDB (..),
-                                     MonadDBRead (..))
-import           Pos.DB.Error       (DBError (..))
-import           Pos.Util.Util      (maybeThrow)
+import           Pos.DB.Class           (DBIteratorClass (..), DBTag, IterType,
+                                         MonadDB (..), MonadDBRead (..))
+import           Pos.DB.Error           (DBError (..))
+import           Pos.Util.Util          (maybeThrow)
 
 -- | Read serialized value associated with given key from pure DB.
 dbGetBiNoVersion
@@ -50,41 +47,25 @@
 -- | Read serialized value (with version) associated with given key from pure DB.
 dbGetBi
     :: forall v m.
-<<<<<<< HEAD
-       (Bi v, MonadDBRead m)
-=======
        (HasConfiguration, Bi v, MonadDBRead m)
->>>>>>> e74686f7
     => DBTag -> ByteString -> m (Maybe v)
 dbGetBi tag key = do
     bytes <- dbGet tag key
     val <- traverse (dbDecode . (ToDecodeValue key)) bytes
     traverse onVersionError val
   where
-<<<<<<< HEAD
-    onVersionError :: (Word8, v) -> m v
-=======
     onVersionError :: HasConfiguration => (Word8, v) -> m v
->>>>>>> e74686f7
     onVersionError (verTag, v)
         | verTag /= dbSerializeVersion =
               throwM $ DBUnexpectedVersionTag dbSerializeVersion verTag
         | otherwise = pure v
 
 -- | Write serializable value to DB for given key. Uses simple versioning.
-<<<<<<< HEAD
-dbPutBi :: (Bi v, MonadDB m) => DBTag -> ByteString -> v -> m ()
-dbPutBi tag k v = dbPut tag k (dbSerializeValue v)
-
--- | Version of 'serialize'' function that includes version when serializing a value.
-dbSerializeValue :: Bi a => a -> ByteString
-=======
 dbPutBi :: (HasConfiguration, Bi v, MonadDB m) => DBTag -> ByteString -> v -> m ()
 dbPutBi tag k v = dbPut tag k (dbSerializeValue v)
 
 -- | Version of 'serialize'' function that includes version when serializing a value.
 dbSerializeValue :: (HasConfiguration, Bi a) => a -> ByteString
->>>>>>> e74686f7
 dbSerializeValue = serialize' . (dbSerializeVersion,)
 
 -- This type describes what we want to decode and contains auxiliary
@@ -152,11 +133,7 @@
            \key = "%shown%", err: " %string)
            prefix k err
 
-<<<<<<< HEAD
-    checkDBVersion :: Word8 -> IterType i -> m (Maybe (IterType i))
-=======
     checkDBVersion :: HasConfiguration => Word8 -> IterType i -> m (Maybe (IterType i))
->>>>>>> e74686f7
     checkDBVersion dbV it
         | dbV == dbSerializeVersion = pure (Just it)
         | otherwise = throwM $ DBUnexpectedVersionTag dbSerializeVersion dbV