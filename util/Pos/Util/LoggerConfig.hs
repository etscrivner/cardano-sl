{-# LANGUAGE DeriveGeneric     #-}
{-# LANGUAGE OverloadedStrings #-}

module Pos.Util.LoggerConfig
       ( LoggerConfig(..)
       , RotationParameters(..)
       , loadLogConfig
       , parseLoggerConfig
       , retrieveLogFiles
       ) where

import           Data.Yaml      as Y
import           GHC.Generics
import           Universum

<<<<<<< HEAD
import           Pos.Util.Log.Severity
=======
import           Pos.Util.LogSeverity  
>>>>>>> af3fef04


-- | @'RotationParameters'@ one of the two categories  used in the 
--   logging config, specifying the log rotation parameters
data RotationParameters = RotationParameters
    { _rpLogLimit  :: !Word64  -- ^ max size of file in bytes
    , _rpKeepFiles :: !Word    -- ^ number of files to keep
    } 
    deriving (Generic, Show)

instance FromJSON RotationParameters

-- | 'LoggerTree' contains the actual logging configuration,
--   only 'Severity' and 'Files' for now
data LoggerTree = LoggerTree
    {
      _ltMinSeverity :: !Severity
    , _ltFiles       :: ![FilePath]
    } 
    deriving (Generic, Show)

instance FromJSON LoggerTree


-- | 'LoggerConfig' is the top level configuration datatype
data LoggerConfig = LoggerConfig
    {
        _lcRotation     :: !(Maybe RotationParameters)
    ,   _lcLoggerTree   :: !LoggerTree
    } 
    deriving (Generic, Show)

instance FromJSON LoggerConfig

instance Monoid LoggerTree where
    mempty = LoggerTree { _ltMinSeverity = Debug 
                        , _ltFiles = ["node.log"] 
                        }
    mappend = (<>)

instance Semigroup LoggerTree

instance Monoid LoggerConfig where
    mempty = LoggerConfig { _lcRotation = Nothing, _lcLoggerTree = mempty }
    mappend = (<>)

instance Semigroup LoggerConfig


-- | 'parseLoggerConfig' parses a file for the standard logging 
--    configuration. Exceptions about opening the file (non existent/permissions)
--    are not handled here. Currently porting log-warper's definition
parseLoggerConfig :: MonadIO m => FilePath -> m LoggerConfig
parseLoggerConfig lgPath = 
    liftIO $ join $ either throwM return <$> decodeFileEither lgPath

-- | load log config from file  TODO
loadLogConfig :: MonadIO m => Maybe FilePath -> Maybe FilePath -> m ()
loadLogConfig _ _ = return ()

-- | Given logger config, retrieves all (logger name, filepath) for
-- every logger that has file handle. Filepath inside does __not__
-- contain the common logger config prefix.
-- (this function was in infra/Pos/Reporting/Methods.hs)
retrieveLogFiles :: LoggerConfig -> [([Text], FilePath)]
{-
retrieveLogFiles lconfig = fromLogTree $ lconfig ^. lcTree
  where
    fromLogTree lt =
        let curElems = map ([],) (lt ^.. ltFiles . each . hwFilePath)
            iterNext (part, node) = map (first (part :)) $ fromLogTree node
        in curElems ++ concatMap iterNext (lt ^. ltSubloggers . to HM.toList)
-}
retrieveLogFiles _ = []
<|MERGE_RESOLUTION|>--- conflicted
+++ resolved
@@ -13,19 +13,15 @@
 import           GHC.Generics
 import           Universum
 
-<<<<<<< HEAD
 import           Pos.Util.Log.Severity
-=======
-import           Pos.Util.LogSeverity  
->>>>>>> af3fef04
 
 
--- | @'RotationParameters'@ one of the two categories  used in the 
+-- | @'RotationParameters'@ one of the two categories  used in the
 --   logging config, specifying the log rotation parameters
 data RotationParameters = RotationParameters
     { _rpLogLimit  :: !Word64  -- ^ max size of file in bytes
     , _rpKeepFiles :: !Word    -- ^ number of files to keep
-    } 
+    }
     deriving (Generic, Show)
 
 instance FromJSON RotationParameters
@@ -36,7 +32,7 @@
     {
       _ltMinSeverity :: !Severity
     , _ltFiles       :: ![FilePath]
-    } 
+    }
     deriving (Generic, Show)
 
 instance FromJSON LoggerTree
@@ -47,14 +43,14 @@
     {
         _lcRotation     :: !(Maybe RotationParameters)
     ,   _lcLoggerTree   :: !LoggerTree
-    } 
+    }
     deriving (Generic, Show)
 
 instance FromJSON LoggerConfig
 
 instance Monoid LoggerTree where
-    mempty = LoggerTree { _ltMinSeverity = Debug 
-                        , _ltFiles = ["node.log"] 
+    mempty = LoggerTree { _ltMinSeverity = Debug
+                        , _ltFiles = ["node.log"]
                         }
     mappend = (<>)
 
@@ -67,11 +63,11 @@
 instance Semigroup LoggerConfig
 
 
--- | 'parseLoggerConfig' parses a file for the standard logging 
+-- | 'parseLoggerConfig' parses a file for the standard logging
 --    configuration. Exceptions about opening the file (non existent/permissions)
 --    are not handled here. Currently porting log-warper's definition
 parseLoggerConfig :: MonadIO m => FilePath -> m LoggerConfig
-parseLoggerConfig lgPath = 
+parseLoggerConfig lgPath =
     liftIO $ join $ either throwM return <$> decodeFileEither lgPath
 
 -- | load log config from file  TODO
