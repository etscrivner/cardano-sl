{-# LANGUAGE AllowAmbiguousTypes #-}
{-# LANGUAGE DataKinds           #-}

-- | Utilities for finding LCA and calculating chain quality.

module Pos.Block.Logic.Util
       (
         -- * Common/Utils
         lcaWithMainChain
       , lcaWithMainChainSuffix
       , calcChainQuality
       , calcChainQualityM
       , calcOverallChainQuality
       , calcChainQualityFixedTime
       ) where

import           Universum

import           Control.Lens (_Wrapped)
import           Data.List (findIndex)
import           Data.List.NonEmpty ((<|))
import qualified Data.List.NonEmpty as NE
import           Formatting (int, sformat, (%))

import           Pos.Block.Configuration (HasBlockConfiguration, fixedTimeCQ)
import           Pos.Block.Slog.Context (slogGetLastSlots)
import           Pos.Block.Slog.Types (HasSlogGState)
import           Pos.Core (BlockCount, FlatSlotId, HasProtocolConstants,
                     HeaderHash, Timestamp (..), difficultyL, flattenSlotId,
                     headerHash, prevBlockL)
import           Pos.Core.Block (BlockHeader)
import           Pos.Core.Chrono (NE, OldestFirst (..))
import           Pos.Core.Configuration (blkSecurityParam)
import           Pos.Core.Slotting (MonadSlots (..), getCurrentSlotFlat,
                     slotFromTimestamp)
import qualified Pos.DB.BlockIndex as DB
import           Pos.DB.Class (MonadBlockDBRead)
import           Pos.Exception (traceFatalError)
import           Pos.GState.BlockExtra (isBlockInMainChain)
<<<<<<< HEAD
import           Pos.Infra.Slotting (MonadSlots (..), getCurrentSlotFlat,
                     slotFromTimestamp)
=======
>>>>>>> 66fe2e10
import           Pos.Util (_neHead)
import           Pos.Util.Trace.Named (TraceNamed)

-- | Find LCA of headers list and main chain, including oldest
-- header's parent hash. Acts as it would iterate from newest to
-- oldest until it meets the first header in the main chain (which is
-- O(n)).
--
-- Though, usually in this method oldest header is LCA, so it can be
-- optimized by traversing from older to newer.
lcaWithMainChain
    :: ( MonadBlockDBRead m )
    => OldestFirst NE BlockHeader -> m (Maybe HeaderHash)
lcaWithMainChain headers =
    lcaProceed Nothing $
    oldestParent <| fmap headerHash (getOldestFirst headers)
  where
    oldestParent :: HeaderHash
    oldestParent = headers ^. _Wrapped . _neHead . prevBlockL
    lcaProceed prevValue (h :| others) = do
        inMain <- isBlockInMainChain h
        case (others, inMain) of
            (_, False)   -> pure prevValue
            ([], True)   -> pure $ Just h
            (x:xs, True) -> lcaProceed (Just h) (x :| xs)

-- | Basically drop the head of the list until a block not in the main chain
-- is found. Uses the 'MonadBlockDBRead' constraint and there seems to be no
-- consistency/locking control in view so I guess you don't get any
-- consistency. FIXME.
lcaWithMainChainSuffix
    :: forall m .
       (MonadBlockDBRead m)
    => OldestFirst [] BlockHeader -> m (OldestFirst [] BlockHeader)
lcaWithMainChainSuffix headers = OldestFirst <$> go (getOldestFirst headers)
  where
    go :: [BlockHeader] -> m [BlockHeader]
    go [] = pure []
    go (bh:rest) = do
        inMain <- isBlockInMainChain (headerHash bh)
        case inMain of
          False -> pure (bh : rest)
          True  -> go rest

-- | Calculate chain quality using slot of the block which has depth =
-- 'blocksCount' and another slot after that one for which we
-- want to know chain quality.
--
-- See documentation of 'chainQualityThreshold' to see why this
-- function returns any 'Fractional'.
calcChainQuality ::
       Fractional res => BlockCount -> FlatSlotId -> FlatSlotId -> Maybe res
calcChainQuality blockCount deepSlot newSlot
    | deepSlot == newSlot = Nothing
    | otherwise = Just $ realToFrac blockCount / realToFrac (newSlot - deepSlot)

-- | Version of 'calcChainQuality' which takes last blocks' slots from
-- the monadic context. It computes chain quality for last
-- 'blkSecurityParam' blocks.
calcChainQualityM ::
       ( MonadReader ctx m
       , HasSlogGState ctx
       , MonadIO m
       , MonadThrow m
       , Fractional res
       , HasProtocolConstants
       )
    => TraceNamed m
    -> FlatSlotId
    -> m (Maybe res)
calcChainQualityM logTrace newSlot = do
    OldestFirst lastSlots <- slogGetLastSlots
    let len = length lastSlots
    case nonEmpty lastSlots of
        Nothing -> return Nothing
        Just slotsNE
            | len > fromIntegral blkSecurityParam ->
                traceFatalError logTrace $
                sformat ("number of last slots is greater than 'k': "%int) len

            | otherwise ->
                return
                    (calcChainQuality
                         (fromIntegral len)
                         (NE.head slotsNE)
                         newSlot)

-- | Calculate overall chain quality, i. e. number of main blocks
-- divided by number of slots so far. Returns 'Nothing' if current
-- slot is unknown.
calcOverallChainQuality ::
       forall ctx m res.
       (Fractional res, MonadSlots ctx m, MonadBlockDBRead m)
    => m (Maybe res)
calcOverallChainQuality =
    getCurrentSlotFlat >>= \case
        Nothing -> pure Nothing
        Just curFlatSlot ->
            calcOverallChainQualityDo curFlatSlot <$> DB.getTipHeader
  where
    calcOverallChainQualityDo curFlatSlot tipHeader
        | curFlatSlot == 0 = Nothing
        | otherwise =
            calcChainQuality
                (fromIntegral $ tipHeader ^. difficultyL)
                0
                curFlatSlot

-- | Calculate chain quality for approximately 'fixedTimeCQ'. Works
-- only if the following conditions are met:
--
-- 1. At least 'fixedTimeCQ' passed since system start.
-- 2. Block with depth 'blkSecurityParam' was created more than
-- 'fixedTimeCQ' ago. You should configure constants properly. For k =
-- 2160 'fixedTimeCQ' can be even 12h. We want 1h, so it's not
-- restrictive at all.
-- 3. We are able to determine which slot started 'fixedTimeCQ' ago.
calcChainQualityFixedTime ::
       forall ctx m res.
       ( Fractional res
       , MonadSlots ctx m
       , HasBlockConfiguration
       , HasSlogGState ctx
       , HasProtocolConstants
       )
    => m (Maybe res)
calcChainQualityFixedTime = do
    Timestamp curTime <- currentTimeSlotting
    let olderTime = Timestamp (curTime - fixedTimeCQ)
    (,) <$> slotFromTimestamp olderTime <*> getCurrentSlotFlat >>= \case
        (Just (flattenSlotId -> olderSlotId), Just currentSlotId) ->
            calcChainQualityFixedTimeDo olderSlotId currentSlotId <$>
            slogGetLastSlots
        _ -> return Nothing
  where
    -- 'lastSlots' contains slots of last 'k' blocks.
    -- We need to return 'Just' if we know now many blocks were created since
    -- 'olderSlotId'.
    -- We know it if there is a slot which is <= than 'olderSlotId' in
    -- 'lastSlots'.
    calcChainQualityFixedTimeDo ::
           FlatSlotId -> FlatSlotId -> OldestFirst [] FlatSlotId -> Maybe res
    calcChainQualityFixedTimeDo olderSlotId currentSlotId (OldestFirst lastSlots) =
        case findIndex (>= olderSlotId) lastSlots of
            Just firstNew
                | firstNew > 0 || fmap fst (uncons lastSlots) == Just olderSlotId ->
                    let blockCount = fromIntegral (length lastSlots - firstNew)
                    in calcChainQuality blockCount olderSlotId currentSlotId
            -- All slots are less than 'olderSlotId', something is bad.
            _ -> Nothing<|MERGE_RESOLUTION|>--- conflicted
+++ resolved
@@ -37,11 +37,6 @@
 import           Pos.DB.Class (MonadBlockDBRead)
 import           Pos.Exception (traceFatalError)
 import           Pos.GState.BlockExtra (isBlockInMainChain)
-<<<<<<< HEAD
-import           Pos.Infra.Slotting (MonadSlots (..), getCurrentSlotFlat,
-                     slotFromTimestamp)
-=======
->>>>>>> 66fe2e10
 import           Pos.Util (_neHead)
 import           Pos.Util.Trace.Named (TraceNamed)
 
